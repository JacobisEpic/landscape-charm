import os
import subprocess

from charmhelpers.core.hookenv import Config


class HookenvStub(object):
    """Provide a testable stub for C{charmhelpers.core.hookenv}."""

    ip = "1.2.3.4"
    hook = "some-hook"
    unit = "landscape-server/0"
    relid = None
    leader = True

    def __init__(self, charm_dir):
        self.messages = []
        self.relations = {}
        self.action_fails = []
        self.action_sets = []
        self.statuses = [{"status": "unknown", "message": ""}]

        # We should disable implicit saving since it runs at charm exit using
        # globals :(
        self._config = Config()
        self._config.implicit_save = False

        self._charm_dir = charm_dir
        self.action_fails = []
        self.action_sets = []
        self.action_gets = []
        self._leader_data = {}

    def config(self):
        return self._config

<<<<<<< HEAD
    def env_proxy_settings(self):
        return {
            k: os.environ[k]
            for k in ("http_proxy", "https_proxy", "no_proxy")
            if k in os.environ
        } or None
=======
    def relations_of_type(self, reltype):
        return self.relations.get(reltype, None)
>>>>>>> 9a93b15a

    def log(self, message, level=None):
        self.messages.append((message, level))

    def unit_private_ip(self):
        return self.ip

    def local_unit(self):
        return self.unit

    def hook_name(self):
        return self.hook

    def relation_ids(self, reltype=None):
        if reltype:
            return self.relations.get(reltype, {}).keys()
        relation_ids = []
        for reltype in self.relations:
            relation_ids.extend(self.relation_ids(reltype))
        return relation_ids

    def related_units(self, relid=None):
        relid = relid or self.relid
        if relid:
            reltype = relid.split(":")[0]
            return self.relations[reltype][relid].keys()
        units = []
        for reltype in self.relations:
            for relid in self.relations[reltype]:
                units.extend(self.related_units(relid))
        return units

    def relation_get(self, attribute=None, unit=None, rid=None):
        reltype = rid.split(":")[0]
        data = self.relations[reltype][rid][unit]
        if attribute:
            return data.get(attribute)
        return data

    def relation_set(self, rid=None, relation_settings=None, **kwargs):
        self.relations[rid] = relation_settings

    def charm_dir(self):
        return self._charm_dir

    def is_leader(self):
        return self.leader

    def leader_set(self, settings):
        self._leader_data = settings

    def leader_get(self):
        return self._leader_data

    def action_fail(self, message):
        self.action_fails.append(message)

    def action_set(self, values):
        self.action_sets.append(values)

    def action_get(self, key):
        self.action_gets.append(key)
        return "%s-value" % key

    def status_get(self):
        current_status = self.statuses[-1]
        return current_status["status"], current_status["message"]

    def status_set(self, workload_state, message):
        self.statuses.append({"status": workload_state, "message": message})


class FetchStub(object):
    """Provide a testable stub for C{charmhelpers.fetch}."""

    def __init__(self, config):
        self._config = config
        self.configured_sources = []
        self.sources = []
        self.updates = []
        self.filtered = []
        self.installed = []

    def add_source(self, source, key=None):
        self.sources.append((source, key))

    def apt_update(self, fatal=False):
        self.updates.append(fatal)

    def filter_installed_packages(self, packages):
        self.filtered.append(packages)
        return packages

    def apt_install(self, packages, options=None, fatal=False):
        self.installed.append((packages, options, fatal))

    def configure_sources(self, update=False):
        install_sources = self._config().get('install_sources')
        install_keys = self._config().get('install_keys')
        self.configured_sources.append((install_sources, install_keys))


class HostStub(object):
    """Testable stub for C{charmhelpers.core.host}."""

    password = "landscape-sekret"
    secret_token = "landscape-token"
    write_file_calls = []

    def __init__(self):
        self.calls = []

    def pwgen(self, length=None):
        if length == 172:
            return self.secret_token
        else:
            return self.password

    def write_file(self, *args, **kwargs):
        self.calls.append(("write_file", args, kwargs))


class SubprocessStub(object):
    """Testable stub for C{subprocess}.

    By default it will pass through the calls to the real subprocess
    module, but it's possible to provide fake output results by calling
    add_fake_executable().

    @ivar calls: A list of all calls that have been made.
    """

    def __init__(self):
        self.calls = []
        self.processes = []
        self._fake_executables = {}

    def add_fake_executable(self, executable, args=None, stdout="", stderr="",
                            return_code=0):
        """Register a fake executable.

        @param executable: The full path of the executable to fake.
        @param args: Args that the executable should handle. If not
            provided, it will handle any arguments passed to it. It's
            possible to call this method multiple times with different
            arguments, if you want different behaviors for different
            arguments.
        @param stdout: The stdout the executable should return.
        @param stderr: The stderr the executable should return.
        @param return_code: The return code of the executable.
        """
        if args is not None:
            args = tuple(args)
        self._fake_executables.setdefault(executable, {})[args] = (
            return_code, stdout, stderr)

    def add_fake_script(self, script, stdout="", stderr="", return_code=0):
        """Register the fake results for a script."""
        args = None
        result = (return_code, stdout, stderr)
        self._fake_executables.setdefault(script, {})[args] = result

    def call(self, command, **kwargs):
        returncode, stdout, stderr = self._call(command, **kwargs)
        return returncode

    def check_call(self, command, **kwargs):
        returncode, stdout, stderr = self._call(command, **kwargs)
        if returncode != 0:
            raise subprocess.CalledProcessError(returncode, command)
        return returncode

    def check_output(self, command, **kwargs):
        returncode, stdout, stderr = self._call(command, **kwargs)
        if returncode != 0:
            raise subprocess.CalledProcessError(
                returncode, command, output=stdout)
        return stdout

    def Popen(self, args, **kwargs):

        class Popen(object):
            def communicate(process, input=None):
                process.input = input
                return self._call(args)

        process = Popen()
        process.kwargs = kwargs
        self.processes.append(process)
        return process

    def _call(self, command, **kwargs):
        """Helper method for executing either a fake or real call.

        If a fake executable has been registered, use that one.
        Otherwise pass through the call to the real subprocess
        module.
        """
        self.calls.append((command, kwargs))

        key = command
        if not isinstance(command, str):
            key = command[0]
        fake_command = self._fake_executables.get(key)
        if fake_command is not None:
            args = tuple(command[1:])
            if args not in fake_command:
                args = None
            return fake_command[args]
        else:
            process = subprocess.Popen(
                command, stdout=subprocess.PIPE, stderr=subprocess.PIPE,
                **kwargs)
            stdout, stderr = process.communicate()
            return process.returncode, stdout, stderr


class PsutilUsageStub(object):
    """Testable stub for psutil.virtual_memory() return values."""
    def __init__(self, total):
        self.total = total


class PsutilStub(object):
    """Provide a testable stub for C{psutil}."""

    def __init__(self, num_cpus, physical_memory):
        self.NUM_CPUS = num_cpus
        self._physical_memory = physical_memory

    def virtual_memory(self):
        return PsutilUsageStub(self._physical_memory)


class NrpeConfigStub(object):
    def __init__(self):
        self._nrpe_checks = {}

    def write(self):
        pass

    def add_check(self, shortname, description, check_cmd):
        self._nrpe_checks[shortname] = {
            "description": description,
            "command": check_cmd,
        }

    def remove_check(self, shortname):
        if self._nrpe_checks.get(shortname):
            del self._nrpe_checks[shortname]

    def get_nrpe_checks(self):
        return self._nrpe_checks<|MERGE_RESOLUTION|>--- conflicted
+++ resolved
@@ -34,17 +34,15 @@
     def config(self):
         return self._config
 
-<<<<<<< HEAD
     def env_proxy_settings(self):
         return {
             k: os.environ[k]
             for k in ("http_proxy", "https_proxy", "no_proxy")
             if k in os.environ
         } or None
-=======
+
     def relations_of_type(self, reltype):
         return self.relations.get(reltype, None)
->>>>>>> 9a93b15a
 
     def log(self, message, level=None):
         self.messages.append((message, level))
