--- conflicted
+++ resolved
@@ -120,16 +120,6 @@
 class SubprocessStub(object):
     """Testable stub for C{subprocess}.
 
-<<<<<<< HEAD
-    def __init__(self):
-        self.calls = []
-        self.fake_executables = {}
-
-    def add_fake_call(self, executable, handler=None):
-        if handler is None:
-            handler = lambda *args, **kwargs: (0, "", "")
-        self.fake_executables[executable] = handler
-=======
     By default it will pass through the calls to the real subprocess
     module, but it's possible to provide fake output results by calling
     add_fake_call().
@@ -151,7 +141,6 @@
         if handler is None:
             handler = lambda args, **kwargs: (0, "", "")
         self._fake_executables[executable] = handler
->>>>>>> 4e137abd
 
     def check_call(self, command, **kwargs):
         returncode, stdout, stderr = self._call(command, **kwargs)
@@ -167,10 +156,6 @@
         return stdout
 
     def _call(self, command, **kwargs):
-<<<<<<< HEAD
-        self.calls.append((command, kwargs))
-        handler = self.fake_executables.get(command[0])
-=======
         """Helper method for executing either a fake or real call.
 
         If a fake executable has been registered, use that one.
@@ -179,7 +164,6 @@
         """
         self.calls.append((command, kwargs))
         handler = self._fake_executables.get(command[0])
->>>>>>> 4e137abd
         if handler is not None:
             return handler(command[1:], **kwargs)
         else:
