import subprocess

from charmhelpers import fetch
from charmhelpers.core import hookenv
from charmhelpers.core import host
from charmhelpers.core.services.base import ServiceManager
from charmhelpers.core.services.helpers import render_template

from lib.hook import Hook
from lib.paths import default_paths
from lib.relations.postgresql import PostgreSQLRequirer
from lib.relations.rabbitmq import RabbitMQRequirer, RabbitMQProvider
from lib.relations.haproxy import HAProxyProvider, HAProxyRequirer
from lib.relations.landscape import (
    LandscapeLeaderContext, LandscapeRequirer, LandscapeProvider)
from lib.relations.config import ConfigRequirer
from lib.relations.hosted import HostedRequirer
from lib.callbacks.scripts import SchemaBootstrap, LSCtl
from lib.callbacks.filesystem import (
    EnsureConfigDir, WriteCustomSSLCertificate, WriteLicenseFile)
from lib.callbacks.apt import SetAPTSources
from lib import cluster


SERVICE_COUNTS = {
    "appserver": 2,
    "message-server": 2,
    "pingserver": 2,
}


class ServicesHook(Hook):
    """Execute service configuration logic.

    This hook uses the charm-helpers service framework to determine if we got
    all relation data we need in order to configure this Landscape unit, and
    proceed with the configuration if ready.
    """
    def __init__(self, hookenv=hookenv, cluster=cluster, host=host,
                 subprocess=subprocess, paths=default_paths, fetch=fetch):
        super(ServicesHook, self).__init__(hookenv=hookenv)
        self._hookenv = hookenv
        self._cluster = cluster
        self._host = host
        self._paths = paths
        self._subprocess = subprocess
        self._fetch = fetch

    def _run(self):
        leader_context = None
        is_leader = self._cluster.is_elected_leader(None)
        if is_leader:
            leader_context = LandscapeLeaderContext(
                host=self._host, hookenv=self._hookenv)

        manager = ServiceManager(services=[{
            "service": "landscape",
            "ports": [],
            "provided_data": [
                LandscapeProvider(leader_context),
                HAProxyProvider(
                    SERVICE_COUNTS, paths=self._paths, is_leader=is_leader),
                RabbitMQProvider(),
            ],
            # Required data is available to the render_template calls below.
            "required_data": [
                LandscapeRequirer(leader_context),
                ConfigRequirer(self._hookenv),
                PostgreSQLRequirer(),
                RabbitMQRequirer(),
                HAProxyRequirer(),
                HostedRequirer(),
                {"is_leader": is_leader,
                 "service_counts": SERVICE_COUNTS},
            ],
            "data_ready": [
                render_template(
                    owner="landscape", group="root", perms=0o640,
                    source="service.conf", target=self._paths.service_conf()),
                render_template(
                    owner="landscape", group="root", perms=0o640,
                    source="landscape-server",
                    target=self._paths.default_file()),
                SetAPTSources(
                    hookenv=self._hookenv, fetch=self._fetch,
                    subprocess=self._subprocess),
                EnsureConfigDir(paths=self._paths),
                WriteCustomSSLCertificate(paths=self._paths),
                SchemaBootstrap(subprocess=self._subprocess),
                WriteLicenseFile(host=self._host, paths=self._paths),
            ],
            "start": LSCtl(subprocess=self._subprocess, hookenv=self._hookenv),
        }])

<<<<<<< HEAD
        # XXX The services framework only triggers data providers within the
        #     context of relation joined/changed hooks, however we also
        #     want to trigger the haproxy provider if the SSL certificate
        #     has changed.
        if self._hookenv.hook_name() == "config-changed":
            config = self._hookenv.config()
            if config.changed("ssl-cert") or config.changed("ssl-key"):
                self._set_haproxy_data(haproxy_provider)

        # XXX The services framework only triggers data providers within the
        #     context of relation joined/changed hooks, however we also
        #     want to trigger the haproxy provider if the unit gets
        #     elected as the leader.
        if self._hookenv.hook_name() == "leader-elected":
            self._set_haproxy_data(haproxy_provider)

        manager.manage()

    def _set_haproxy_data(self, haproxy_provider):
        """Provide and set the data in the haproxy relation."""
        relation_ids = self._hookenv.relation_ids(HAProxyProvider.name)
        data = haproxy_provider.provide_data()
        for relation_id in relation_ids:
            self._hookenv.relation_set(relation_id, data)
=======
        manager.manage()
>>>>>>> 10cca40d
<|MERGE_RESOLUTION|>--- conflicted
+++ resolved
@@ -92,23 +92,6 @@
             "start": LSCtl(subprocess=self._subprocess, hookenv=self._hookenv),
         }])
 
-<<<<<<< HEAD
-        # XXX The services framework only triggers data providers within the
-        #     context of relation joined/changed hooks, however we also
-        #     want to trigger the haproxy provider if the SSL certificate
-        #     has changed.
-        if self._hookenv.hook_name() == "config-changed":
-            config = self._hookenv.config()
-            if config.changed("ssl-cert") or config.changed("ssl-key"):
-                self._set_haproxy_data(haproxy_provider)
-
-        # XXX The services framework only triggers data providers within the
-        #     context of relation joined/changed hooks, however we also
-        #     want to trigger the haproxy provider if the unit gets
-        #     elected as the leader.
-        if self._hookenv.hook_name() == "leader-elected":
-            self._set_haproxy_data(haproxy_provider)
-
         manager.manage()
 
     def _set_haproxy_data(self, haproxy_provider):
@@ -116,7 +99,4 @@
         relation_ids = self._hookenv.relation_ids(HAProxyProvider.name)
         data = haproxy_provider.provide_data()
         for relation_id in relation_ids:
-            self._hookenv.relation_set(relation_id, data)
-=======
-        manager.manage()
->>>>>>> 10cca40d
+            self._hookenv.relation_set(relation_id, data)