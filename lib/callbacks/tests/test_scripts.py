--- conflicted
+++ resolved
@@ -11,11 +11,7 @@
     def setUp(self):
         super(SchemaBootstrapTest, self).setUp()
         self.subprocess = SubprocessStub()
-<<<<<<< HEAD
-        self.subprocess.add_fake_call(SCHEMA_SCRIPT)
-=======
         self.subprocess.add_fake_executable(SCHEMA_SCRIPT)
->>>>>>> 4e137abd
         self.callback = SchemaBootstrap(subprocess=self.subprocess)
 
     def test_options(self):
@@ -33,11 +29,7 @@
     def setUp(self):
         super(LSCtlTest, self).setUp()
         self.subprocess = SubprocessStub()
-<<<<<<< HEAD
-        self.subprocess.add_fake_call(LSCTL)
-=======
         self.subprocess.add_fake_executable(LSCTL)
->>>>>>> 4e137abd
         self.callback = LSCtl(subprocess=self.subprocess, hookenv=self.hookenv)
 
     def test_start(self):
