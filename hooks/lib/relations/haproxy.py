import base64
import os
import yaml

from charmhelpers.core import hookenv
from charmhelpers.core.services.helpers import RelationContext

from lib.hook import HookError
from lib.paths import default_paths


SERVICE_PORTS = {
    "http": 80,
    "https": 443,
}
SERVICE_OPTIONS = {
    "http": [
        "mode http",
        "balance leastconn",
        "option httpchk HEAD / HTTP/1.0",
        "acl ping path_beg -i /ping",
        "redirect scheme https unless ping",
        "use_backend landscape-ping if ping",
    ],
    "https": [
        "mode http",
        "balance leastconn",
        "option httpchk HEAD / HTTP/1.0",
        "http-request set-header X-Forwarded-Proto https",
        "acl message path_beg -i /message-system",
        "acl api path_beg -i /api",
        "use_backend landscape-message if message",
        "use_backend landscape-api if api",
    ],
}
SERVER_BASE_PORTS = {
    "appserver": 8080,
    "pingserver": 8070,
    "message-server": 8090,
    "api": 9080,
}
SERVER_OPTIONS = [
    "check",
    "inter 5000",
    "rise 2",
    "fall 5",
    "maxconn 50",
]
ERRORFILES_MAP = {
    # Add 503 only for now since that's what the integration tests
    # check.
    "503": "unplanned-offline-haproxy.html",
    # TODO: Due to bug #1437366 the command line call to "relation-set"
    # will fail by reaching MAX_ARGS if too many errorfiles are set.
    # Until fixed let's set only one errorfile to assert it works.
    # "403": "unauthorized-haproxy.html",
    # "500": "exception-haproxy.html",
    # "502": "unplanned-offline-haproxy.html",
    # "504": "timeout-haproxy.html",
}


class HAProxyProvider(RelationContext):
    """Relation data provider feeding haproxy service configuration."""

    name = "website"
    interface = "http"
    required_keys = ["services"]

<<<<<<< HEAD
    def __init__(self, service_counts, hookenv=hookenv,
                 offline_dir=OFFLINE_FOLDER):
        self._hookenv = hookenv
        self._offline_dir = offline_dir
        self._service_counts = service_counts
=======
    def __init__(self, hookenv=hookenv, paths=default_paths):
        self._hookenv = hookenv
        self._paths = paths
>>>>>>> 4dd9428c
        super(HAProxyProvider, self).__init__()

    def provide_data(self):
        return {
            "services": yaml.safe_dump([self._get_http(), self._get_https()])
        }

    def _get_http(self):
        """Return the service configuration for the HTTP frontend."""
        service = self._get_service("http")
        service.update({
            "servers": self._get_servers("appserver"),
            "backends": [
                self._get_backend("ping", self._get_servers("pingserver")),
            ]
        })
        return service

    def _get_https(self):
        """Return the service configuration for the HTTPS frontend."""
        service = self._get_service("https")
        service.update({
            "crts": self._get_ssl_certificate(),
            "servers": self._get_servers("appserver"),
            "backends": [
                self._get_backend(
                    "message", self._get_servers("message-server")),
                self._get_backend("api", self._get_servers("api")),
            ],
        })
        return service

    def _get_service(self, name):
        """Return a basic service configuration, with no servers or backends.

        Servers and backends are supposed to be filled by calling code.

        @param name: The base name of the frontend service.
        """
        return {
            "service_name": "landscape-%s" % name,
            "service_host": "0.0.0.0",
            "service_port": SERVICE_PORTS[name],
            "service_options": SERVICE_OPTIONS[name],
            "errorfiles": self._get_error_files()
        }

    def _get_backend(self, name, servers):
        """Return a backend for the service with the given name and servers.

        @param name: Which backend service to use. Possible values are 'api',
            'message' or 'ping'.
        @param servers: List of servers belonging to this backend.
        """
        return {
            "backend_name": "landscape-%s" % name,
            "servers": servers,
        }

    def _get_servers(self, name):
        """Return a server 4-tuple, as expected by the HAProxy charm.

        @param name: The base name of the server, it will be expanded with
            the local unit name to make each server have a unique name.
        """
        server_ip = self._hookenv.unit_private_ip()
        unit_name = self._hookenv.local_unit()
        server_name = "landscape-%s-%s" % (name, unit_name.replace("/", "-"))
        server_base_port = SERVER_BASE_PORTS[name]
        requested_processes = self._service_counts.get(name, 1)

        # When only one process for a service is started, return it.
        if requested_processes == 1:
            return [(server_name, server_ip, server_base_port, SERVER_OPTIONS)]

        servers = []
        for process_count in range(requested_processes):
            servers.append(
                (server_name + '-%d' % process_count, server_ip,
                 server_base_port + process_count, SERVER_OPTIONS))
        return servers

    def _get_error_files(self):
        """Return the errorfiles configuration."""
        result = []

        for error_code, file_name in sorted(ERRORFILES_MAP.items()):
            content = None
            path = os.path.join(self._paths.offline_dir(), file_name)

            try:
                with open(path, "r") as error_file:
                    content = error_file.read()
            except IOError as error:
                raise HookError(
                    "Could not read '%s' (%s)!" % (path, str(error)))

            entry = {"http_status": error_code,
                     "content": base64.b64encode(content)}
            result.append(entry)

        return result

    def _get_ssl_certificate(self):
        """Get the PEM certificate to send to HAproxy through the relation.

        In case no certificate is defined, we send the "DEFAULT" keyword
        instead.
        """
        config = self._hookenv.config()
        ssl_cert = config.get("ssl-cert", "")
        ssl_key = config.get("ssl-key", "")

        if ssl_cert == "":
            # If no SSL certificate is specified, simply return "DEFAULT".
            self._hookenv.log(
                "No SSL configuration keys found, asking HAproxy to use the"
                " 'DEFAULT' certificate.")
            return ["DEFAULT"]

        if ssl_key == "":
            # A cert is specified, but no key. Error out.
            raise HookError(
                "'ssl-cert' is specified but 'ssl-key' is missing!")

        try:
            decoded_cert = base64.b64decode(ssl_cert)
            decoded_key = base64.b64decode(ssl_key)
        except TypeError:
            raise HookError(
                "The supplied 'ssl-cert' or 'ssl-key' parameter is not valid"
                " base64.")

        decoded_pem = "%s\n%s" % (decoded_cert, decoded_key)

        self._hookenv.log(
            "Asking HAproxy to use the supplied 'ssl-cert' and 'ssl-key'"
            " parameters.")

        # Return the base64 encoded pem.
        return [base64.b64encode(decoded_pem)]


class HAProxyRequirer(RelationContext):
    """Relation data provider feeding haproxy service configuration."""

    name = "website"
    interface = "http"
    required_keys = ["public-address", "ssl_cert"]<|MERGE_RESOLUTION|>--- conflicted
+++ resolved
@@ -67,17 +67,10 @@
     interface = "http"
     required_keys = ["services"]
 
-<<<<<<< HEAD
-    def __init__(self, service_counts, hookenv=hookenv,
-                 offline_dir=OFFLINE_FOLDER):
+    def __init__(self, service_counts, hookenv=hookenv, paths=default_paths):
         self._hookenv = hookenv
-        self._offline_dir = offline_dir
         self._service_counts = service_counts
-=======
-    def __init__(self, hookenv=hookenv, paths=default_paths):
-        self._hookenv = hookenv
         self._paths = paths
->>>>>>> 4dd9428c
         super(HAProxyProvider, self).__init__()
 
     def provide_data(self):
