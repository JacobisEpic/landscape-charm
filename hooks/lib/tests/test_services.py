--- conflicted
+++ resolved
@@ -7,15 +7,9 @@
 from lib.tests.sample import (
     SAMPLE_DB_UNIT_DATA, SAMPLE_LEADER_CONTEXT_DATA, SAMPLE_AMQP_UNIT_DATA,
     SAMPLE_CONFIG_LICENSE_DATA, SAMPLE_CONFIG_OPENID_DATA, SAMPLE_HOSTED_DATA,
-<<<<<<< HEAD
     SAMPLE_SERVICE_COUNT_DATA, SAMPLE_WEBSITE_UNIT_DATA)
-from lib.services import ServicesHook, SERVICE_CONF, DEFAULT_FILE
-from lib.tests.offline_fixture import OfflineDir
-=======
-    SAMPLE_WEBSITE_UNIT_DATA)
+from lib.services import ServicesHook
 from lib.tests.rootdir import RootDir
-from lib.services import ServicesHook
->>>>>>> 4dd9428c
 
 
 class ServicesHookTest(HookenvTest):
