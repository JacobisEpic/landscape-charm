--- conflicted
+++ resolved
@@ -77,14 +77,8 @@
         on a particular unit.
         """
         context = {
-<<<<<<< HEAD
-            "db": [SAMPLE_DB_UNIT_DATA],
-            "amqp": [SAMPLE_AMQP_UNIT_DATA],
-            "leader": SAMPLE_LEADER_CONTEXT_DATA,
             "hosted": [SAMPLE_HOSTED_DATA],
             "config": {},
-=======
->>>>>>> 5b02b000
             "is_leader": True,
         }
         buffer = StringIO(self.template.render(context)).readlines()
@@ -95,14 +89,8 @@
         On a non-leader unit, cron scripts are not enabled by default.
         """
         context = {
-<<<<<<< HEAD
-            "db": [SAMPLE_DB_UNIT_DATA],
-            "amqp": [SAMPLE_AMQP_UNIT_DATA],
-            "leader": SAMPLE_LEADER_CONTEXT_DATA,
             "hosted": [SAMPLE_HOSTED_DATA],
             "config": {},
-=======
->>>>>>> 5b02b000
             "is_leader": False,
         }
         buffer = StringIO(self.template.render(context)).readlines()
