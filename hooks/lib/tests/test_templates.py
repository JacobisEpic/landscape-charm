--- conflicted
+++ resolved
@@ -16,6 +16,7 @@
         self.context = {
             "db": [SAMPLE_DB_UNIT_DATA.copy()],
             "amqp": [SAMPLE_AMQP_UNIT_DATA.copy()],
+            "haproxy": SAMPLE_WEBSITE_UNIT_DATA,
             "leader": SAMPLE_LEADER_CONTEXT_DATA.copy(),
             "hosted": [SAMPLE_HOSTED_DATA.copy()],
             "config": {},
@@ -28,19 +29,7 @@
         configuration which includes PostgreSQL configuration, AMQP
         configuration, secret token and no OpenID settings by default.
         """
-<<<<<<< HEAD
-        context = {
-            "db": [SAMPLE_DB_UNIT_DATA],
-            "amqp": [SAMPLE_AMQP_UNIT_DATA],
-            "haproxy": SAMPLE_WEBSITE_UNIT_DATA,
-            "leader": SAMPLE_LEADER_CONTEXT_DATA,
-            "hosted": [SAMPLE_HOSTED_DATA],
-            "config": {},
-        }
-        buffer = StringIO(self.template.render(context))
-=======
         buffer = StringIO(self.template.render(self.context))
->>>>>>> d92941ac
         config = ConfigParser()
         config.readfp(buffer)
         self.assertEqual("10.0.3.168:5432", config.get("stores", "host"))
@@ -60,27 +49,12 @@
         When OpenID configuration is present in the leader context,
         openid-related options are set.
         """
-<<<<<<< HEAD
-        context = {
-            "db": [SAMPLE_DB_UNIT_DATA],
-            "amqp": [SAMPLE_AMQP_UNIT_DATA],
-            "haproxy": SAMPLE_WEBSITE_UNIT_DATA,
-            "leader": SAMPLE_LEADER_CONTEXT_DATA,
-            "hosted": [SAMPLE_HOSTED_DATA],
-            "config": {
-                "openid-provider-url": "http://openid-host/",
-                "openid-logout-url": "http://openid-host/logout",
-            },
-        }
-        buffer = StringIO(self.template.render(context))
-=======
         config = self.context["config"]
         config.update({
             "openid-provider-url": "http://openid-host/",
             "openid-logout-url": "http://openid-host/logout",
         })
         buffer = StringIO(self.template.render(self.context))
->>>>>>> d92941ac
         config = ConfigParser()
         config.readfp(buffer)
         self.assertEqual(
@@ -95,21 +69,8 @@
         The service.conf file on the leader has a package-search host set
         to localhost.
         """
-<<<<<<< HEAD
-        context = {
-            "db": [SAMPLE_DB_UNIT_DATA],
-            "amqp": [SAMPLE_AMQP_UNIT_DATA],
-            "haproxy": SAMPLE_WEBSITE_UNIT_DATA,
-            "leader": SAMPLE_LEADER_CONTEXT_DATA,
-            "hosted": [SAMPLE_HOSTED_DATA],
-            "config": {},
-            "is_leader": True,
-        }
-        buffer = StringIO(self.template.render(context))
-=======
         self.context["is_leader"] = True
         buffer = StringIO(self.template.render(self.context))
->>>>>>> d92941ac
         config = ConfigParser()
         config.readfp(buffer)
         self.assertEqual("localhost", config.get("package-search", "host"))
@@ -127,47 +88,20 @@
         The serice.conf file on a non-leader unit has a package-search host set
         to the leader's IP address.
         """
-<<<<<<< HEAD
-        leader_context = SAMPLE_LEADER_CONTEXT_DATA.copy()
-        leader_context["leader-ip"] = "1.2.3.4"
-
-        context = {
-            "db": [SAMPLE_DB_UNIT_DATA],
-            "amqp": [SAMPLE_AMQP_UNIT_DATA],
-            "haproxy": SAMPLE_WEBSITE_UNIT_DATA,
-            "leader": leader_context,
-            "hosted": [SAMPLE_HOSTED_DATA],
-            "config": {},
-            "is_leader": False,
-        }
-        buffer = StringIO(self.template.render(context))
-=======
         self.context["leader"]["leader-ip"] = "1.2.3.4"
         buffer = StringIO(self.template.render(self.context))
->>>>>>> d92941ac
         config = ConfigParser()
         config.readfp(buffer)
         self.assertEqual("1.2.3.4", config.get("package-search", "host"))
 
-<<<<<<< HEAD
     def test_render_with_haproxy_address_as_root_url(self):
         """
         The service.conf file has root-url set to the haproxy public IP if the
         config doesn't have a root-url entry.
         """
-        haproxy_context = SAMPLE_WEBSITE_UNIT_DATA.copy()
-        haproxy_context["public-address"] = "4.3.2.1"
+        self.context["haproxy"]["public-address"] = "4.3.2.1"
 
-        context = {
-            "db": [SAMPLE_DB_UNIT_DATA],
-            "amqp": [SAMPLE_AMQP_UNIT_DATA],
-            "haproxy": haproxy_context,
-            "leader": SAMPLE_LEADER_CONTEXT_DATA,
-            "hosted": [SAMPLE_HOSTED_DATA],
-            "config": {},
-            "is_leader": False,
-        }
-        buffer = StringIO(self.template.render(context))
+        buffer = StringIO(self.template.render(self.context))
         config = ConfigParser()
         config.readfp(buffer)
         self.assertEqual("4.3.2.1", config.get("global", "root-url"))
@@ -177,22 +111,12 @@
         The service.conf file has root-url set to the content of the root-url
         charm config option if it is specified.
         """
-        context = {
-            "db": [SAMPLE_DB_UNIT_DATA],
-            "amqp": [SAMPLE_AMQP_UNIT_DATA],
-            "haproxy": SAMPLE_WEBSITE_UNIT_DATA,
-            "leader": SAMPLE_LEADER_CONTEXT_DATA,
-            "hosted": [SAMPLE_HOSTED_DATA],
-            "config": {"root-url": "8.8.8.8"},
-            "is_leader": False,
-        }
-        buffer = StringIO(self.template.render(context))
+        self.context["config"]["root-url"] = "8.8.8.8"
+        buffer = StringIO(self.template.render(self.context))
         config = ConfigParser()
         config.readfp(buffer)
         self.assertEqual("8.8.8.8", config.get("global", "root-url"))
 
-=======
->>>>>>> d92941ac
 
 class LandscapeDefaultsTest(TemplateTest):
 
