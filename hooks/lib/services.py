--- conflicted
+++ resolved
@@ -29,20 +29,14 @@
     proceed with the configuration if ready.
     """
     def __init__(self, hookenv=hookenv, cluster=cluster, host=host,
-<<<<<<< HEAD
-                 subprocess=subprocess, configs_dir=CONFIGS_DIR):
-=======
-                 subprocess=subprocess, offline_dir=OFFLINE_FOLDER):
->>>>>>> 6b60151e
+                 subprocess=subprocess, configs_dir=CONFIGS_DIR,
+                 offline_dir=OFFLINE_FOLDER):
         super(ServicesHook, self).__init__(hookenv=hookenv)
         self._cluster = cluster
         self._host = host
         self._subprocess = subprocess
-<<<<<<< HEAD
         self._configs_dir = configs_dir
-=======
         self._offline_dir = offline_dir
->>>>>>> 6b60151e
 
     def _run(self):
         leader_context = None
