--- conflicted
+++ resolved
@@ -8,13 +8,10 @@
 
 from lib.tests.stubs import HostStub
 from lib.tests.helpers import HookenvTest
-<<<<<<< HEAD
+
 from lib.tests.offline_fixture import RootDir
-from lib.callbacks.filesystem import EnsureConfigDir, WriteCustomSSLCertificate
-=======
 from lib.callbacks.filesystem import (
     EnsureConfigDir, WriteCustomSSLCertificate, WriteLicenseFile)
->>>>>>> 90773609
 
 
 class EnsureConfigDirTest(HookenvTest):
@@ -72,11 +69,7 @@
             ],
         }])
         self.callback(manager, "landscape", None)
-<<<<<<< HEAD
         with open(self.root_dir.paths.ssl_certificate(), "r") as fd:
-            self.assertEqual("<config ssl>", fd.read())
-=======
-        with open(self.certs_dir.join("landscape_server_ca.crt"), "r") as fd:
             self.assertEqual("<config ssl>", fd.read())
 
 
@@ -216,5 +209,4 @@
                 }},
             ],
         }])
-        self.assertRaises(HookError, self.callback, manager, "landscape", None)
->>>>>>> 90773609
+        self.assertRaises(HookError, self.callback, manager, "landscape", None)