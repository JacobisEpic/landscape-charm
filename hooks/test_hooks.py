from configobj import ConfigObj
import base64
import hooks
import mocker
import os
import psycopg2
import pycurl
import stat
import subprocess
import tempfile
import unittest
import yaml


class CurlStub(object):

    urls = []

    def __init__(self, result=None, infos=None, error=None):
        pass

    def setopt(self, option, value):
        if option == pycurl.URL:
            if "\n" in value or "\r" in value:
                raise AssertionError("URL cannot contain linefeed or newline")
            self.urls.append(value)

    def perform(self):
        pass

    def close(self):
        pass


class TestJuju(object):
    """
    Testing object to intercept juju calls and inject data, or make sure
    certain data is set.
    """

    _outgoing_relation_data = ()   # set by local juju unit
    _incoming_relation_data = ()   # set by the REMOTE_JUJU_UNIT
    _logs = ()
    _relation_list = ("postgres/0",)

    def __init__(self):
        self.config = {
            "services": "msgserver pingserver juju-sync",
            "license-file": "LICENSE_FILE_TEXT",
            "service-count": "msgserver:2 pingserver:1",
            "upgrade-schema": False,
            "maintenance": False,
            "admin-name": None,
            "admin-email": None,
            "admin-password": None}

    def relation_set(self, *args, **kwargs):
        """
        Capture result of relation_set into _outgoing_relation_data, which
        can then be checked later.
        """
        if "relation_id" in kwargs:
            del kwargs["relation_id"]
        for key, value in kwargs.iteritems():
            self._outgoing_relation_data = (
                self._outgoing_relation_data + ((key, value),))
        for arg in args:
            (key, value) = arg.split("=")
            self._outgoing_relation_data = (
                self._outgoing_relation_data + ((key, value),))

    def relation_ids(self, relation_name="website"):
        """
        Hardcode expected relation_ids for tests.  Feel free to expand
        as more tests are added.
        """
        return ["%s:1" % relation_name]

    def relation_list(self, relation_id=None):
        """
        Hardcode expected relation_list for tests.  Feel free to expand
        as more tests are added.
        """
        if relation_id == "website:1":
            return ["landscape-haproxy/0"]
        else:
            return list(self._relation_list)

    def unit_get(self, *args):
        """
        for now the only thing this is called for is "public-address",
        so it's a simplistic return.
        """
        return "localhost"

    def local_unit(self):
        return hooks.os.environ["JUJU_UNIT_NAME"]

    def juju_log(self, message, level="INFO"):
        self._logs = self._logs + (message,)

    def config_get(self, scope=None):
        if scope is None:
            return self.config
        else:
            return self.config[scope]

    def relation_get(self, scope=None, unit_name=None, relation_id=None):
        if scope:
            for key, value in self._incoming_relation_data:
                if key == scope:
                    return value
            return None
        return dict(self._incoming_relation_data)


class TestHooks(mocker.MockerTestCase):

    def setUp(self):
        hooks._lsctl = lambda x: True
        hooks.juju = TestJuju()
        hooks.util.juju = hooks.juju
        hooks.LANDSCAPE_LICENSE_DEST = self.makeFile()
        hooks.LANDSCAPE_DEFAULT_FILE = self.makeFile()
        self._default_file = open(hooks.LANDSCAPE_DEFAULT_FILE, "w")
        hooks.LANDSCAPE_SERVICE_CONF = self.makeFile()
        self._service_conf = open(hooks.LANDSCAPE_SERVICE_CONF, "w")
        hooks._get_system_numcpu = lambda: 2
        hooks._get_system_ram = lambda: 2
        self.maxDiff = None
        # Keep non-existent errorfiles from generating unrelated errors.
        for value in hooks.SERVICE_PROXY.values():
            if "errorfiles" in value.keys():
                value["errorfiles"] = []

    def tearDown(self):
        if "JUJU_RELATION" in os.environ:
            del os.environ["JUJU_RELATION"]

    def assertFileContains(self, filename, text):
        """Make sure a string exists in a file."""
        with open(filename, "r") as fp:
            contents = fp.read()
        self.assertIn(text, contents)

    def assertFilesEqual(self, file1, file2):
        """Given two filenames, compare them."""
        with open(file1, "r") as fp1:
            contents1 = fp1.read()
        with open(file2, "r") as fp2:
            contents2 = fp2.read()
        self.assertEqual(contents1, contents2)

    def seed_default_file_services_off(self):
        with self._default_file as fp:
            fp.write("""
# Comment test
RUN_APPSERVER="no"
RUN_MSGSERVER="no"
RUN_JUJU_SYNC="no"
RUN_PINGSERVER="yes"
UPGRADE_SCHEMA="no"
            """)


class TestHooksService(TestHooks):

    def test_first_admin_not_created_without_name_email_password(self):
        """
        The first admin is not created when only one or two of name, email and
        password are given.
        """
        admins = [("Foo Bar", "foo@example.com", None),
                  ("Foo Bar", None, "secret"),
                  (None, "foo@example.com", "secret")]
        for name, email, password in admins:
            hooks.juju.config["admin-name"] = name
            hooks.juju.config["admin-email"] = email
            hooks.juju.config["admin-password"] = password
            self.assertFalse(hooks._create_first_admin())
            hooks.juju._logs = ()

    def test_first_admin_not_created_if_no_db_config(self):
        """
        The first administrator is not created if there is no database
        configuration in the service.conf file.
        """
        messages = ("First admin creation requested",
                    "No DB configuration yet, bailing.")
        hooks.juju.config["admin-name"] = "Foo Bar"
        hooks.juju.config["admin-email"] = "foo@example.com"
        hooks.juju.config["admin-password"] = "secret"
        config_obj = ConfigObj(hooks.LANDSCAPE_SERVICE_CONF)
        config_obj["stores"] = {}
        config_obj.write()
        self.assertFalse(hooks._create_first_admin())
        self.assertEqual(messages, hooks.juju._logs)

    def test_email_syntax_check(self):
        """
        Invalid email addresses are flagged as such.
        """
        # some invalid choices
        emails = ["invalidemail", "invalid@", "a@b", "a@b.",
                  "`cat /etc/password`@example.com", "#foobar@example.com",
                  "(foo)@example.com", "foo@(example).com",
                  "'foo@example.com", "\"foo@example.com"]
        for email in emails:
            self.assertIs(False, hooks.util.is_email_valid(email))

    def test_create_landscape_admin_checks_email_syntax(self):
        """
        The util.create_landscape_admin() method verifies if the email is
        valid before attempting to create the admin.
        """
        db_user = "user"
        db_password = "password"
        db_host = "example.com"
        admin_name = "Foo Bar"
        admin_email = "foo'@bar"
        admin_password = "secret"

        account_is_empty = self.mocker.replace(hooks.util.account_is_empty)
        account_is_empty(db_user, db_password, db_host)
        self.mocker.result(True)
        self.mocker.replay()
        with unittest.TestCase.assertRaises(self, ValueError) as invalid_email:
            hooks.util.create_landscape_admin(db_user, db_password, db_host,
                                              admin_name, admin_email,
                                              admin_password)
        self.assertEqual("Invalid administrator email %s" % admin_email,
                         invalid_email.exception.message)

    def test_first_admin_not_created_if_account_not_empty(self):
        """
        The first administrator is not created if the account is not
        empty.
        """
        db_user = "user"
        db_password = "password"
        db_host = "example.com"
        admin_name = "Foo Bar"
        admin_email = "foo@example.com"
        admin_password = "secret"
        message = "DB not empty, skipping first admin creation"

        account_is_empty = self.mocker.replace(hooks.util.account_is_empty)
        account_is_empty(db_user, db_password, db_host)
        self.mocker.result(False)
        self.mocker.replay()
        admin_created = hooks.util.create_landscape_admin(
            db_user, db_password, db_host, admin_name, admin_email,
            admin_password)
        self.assertFalse(admin_created)
        self.assertEqual((message,), hooks.juju._logs)

    def test__create_first_admin_calls_create_landscape_admin(self):
        """
        When all conditions are met, _create_first_admin() calls
        create_landscape_admin.
        """
        # juju log message we expect
        message = "First admin creation requested"

        # we have an admin user defined
        admin_name = "Foo Bar"
        admin_email = "foo@example.com"
        admin_password = "secret"
        hooks.juju.config["admin-name"] = admin_name
        hooks.juju.config["admin-email"] = admin_email
        hooks.juju.config["admin-password"] = admin_password

        # we have the database access details
        config_obj = ConfigObj(hooks.LANDSCAPE_SERVICE_CONF)
        database = "mydb"
        db_host = "myhost"
        db_user = "myuser"
        db_password = "mypassword"
        stores = {"main": database, "host": db_host, "user": db_user,
                  "password": db_password}
        config_obj["stores"] = stores
        config_obj.write()

        # the db is up
        is_db_up = self.mocker.replace(hooks.util.is_db_up)
        is_db_up(database, db_host, db_user, db_password)
        self.mocker.result(True)

        # we can connect
        connect_exclusive = self.mocker.replace(hooks.util.connect_exclusive)
        connect_exclusive(db_host, db_user, db_password)
        connection = self.mocker.mock()
        self.mocker.result(connection)

        # util.create_landscape_admin is called
        create_landscape_admin = self.mocker.replace(
            hooks.util.create_landscape_admin)
        create_landscape_admin(
            db_user, db_password, db_host, admin_name, admin_email,
            admin_password)
        connection.close()
        self.mocker.replay()

        hooks._create_first_admin()
        self.assertEqual((message,), hooks.juju._logs)

    def test__create_first_admin_bails_if_db_is_not_up(self):
        """
        The _create_first_admin() method gives up if the DB is not
        accessible.
        """
        # juju log messages we expect
        messages = ("First admin creation requested",
                    "Can't talk to the DB yet, bailing.")
        # we have an admin user defined
        admin_name = "Foo Bar"
        admin_email = "foo@example.com"
        admin_password = "secret"
        hooks.juju.config["admin-name"] = admin_name
        hooks.juju.config["admin-email"] = admin_email
        hooks.juju.config["admin-password"] = admin_password

        # we have the database access details
        config_obj = ConfigObj(hooks.LANDSCAPE_SERVICE_CONF)
        database = "mydb"
        db_host = "myhost"
        db_user = "myuser"
        db_password = "mypassword"
        stores = {"main": database, "host": db_host, "user": db_user,
                  "password": db_password}
        config_obj["stores"] = stores
        config_obj.write()

        # the db is down, though
        is_db_up = self.mocker.replace(hooks.util.is_db_up)
        is_db_up(database, db_host, db_user, db_password)
        self.mocker.result(False)

        self.mocker.replay()
        admin_created = hooks._create_first_admin()
        self.assertFalse(admin_created)
        self.assertEqual(messages, hooks.juju._logs)

    def test__get_db_access_details(self):
        """
        The _get_db_access_details() function returns the database name and
        access details when all these keys exist in the landscape service
        configuration file.
        """
        config_obj = ConfigObj(hooks.LANDSCAPE_SERVICE_CONF)
        stores = {"main": "mydb", "host": "myhost", "user": "myuser",
                  "password": "mypassword"}
        config_obj["stores"] = stores
        config_obj.write()

        result = hooks._get_db_access_details()
        database, db_host, db_user, db_password = result
        self.assertEqual(database, stores["main"])
        self.assertEqual(db_host, stores["host"])
        self.assertEqual(db_user, stores["user"])
        self.assertEqual(db_password, stores["password"])

    def test_no_db_access_details_if_missing_config_key(self):
        """
        The _get_db_access_details() function returns None if any of
        the needed configuration keys is missing.
        """
        full_config = {"main": "mydb", "host": "myhost", "user": "myuser",
                       "password": "mypassword"}
        config_obj = ConfigObj(hooks.LANDSCAPE_SERVICE_CONF)
        # remove one key each time
        for key in full_config:
            data = full_config.copy()
            data.pop(key)
            config_obj["stores"] = data
            config_obj.write()
            result = hooks._get_db_access_details()
            self.assertIsNone(result)
        # last try, with no data at all
        config_obj.clear()
        config_obj.write()
        self.assertIsNone(hooks._get_db_access_details())

    def test_create_landscape_admin_calls_schema_script(self):
        """
        The create_landscape_admin() method calls the landscape schema
        script with the right parameters.
        """
        # we have an admin user defined
        admin_name = "Foo Bar"
        admin_email = "foo@example.com"
        admin_password = "secret"

        # juju log messages we expect
        messages = ("Creating first administrator",
                    "Administrator called %s with email %s created" %
                    (admin_name, admin_email))

        # we have the database access details
        db_host = "myhost"
        db_user = "myuser"
        db_password = "mypassword"

        # account is empty
        account_is_empty = self.mocker.replace(hooks.util.account_is_empty)
        account_is_empty(db_user, db_password, db_host)
        self.mocker.result(True)

        # schema script is called with the right parameters
        self.addCleanup(setattr, hooks.util.os, "environ",
                        hooks.util.os.environ)
        hooks.util.os.environ = {}
        env = {"LANDSCAPE_CONFIG": "standalone"}
        schema_call = self.mocker.replace(hooks.util.check_output)
        cmd = ["./schema", "--create-lds-account-only", "--admin-name",
               admin_name, "--admin-email", admin_email, "--admin-password",
               admin_password]
        schema_call(cmd, cwd="/opt/canonical/landscape", env=env)

        self.mocker.replay()

        hooks.util.create_landscape_admin(
            db_user, db_password, db_host, admin_name, admin_email,
            admin_password)
        self.assertEqual(messages, hooks.juju._logs)

    def test_get_services_non_proxied(self):
        """
        helper method should not break if non-proxied services are called for
        (e.g.: jobhandler).
        """
        hooks.juju.config["services"] = "jobhandler"
        result = hooks._get_services_haproxy()
        self.assertEqual(len(result), 0)

    def test_wb_get_installed_version_error_when_not_installed(self):
        """
        L{_get_installed_version} will report an error when the dpkg-query
        command fails due to specified package not being installed.
        """
        version_call = self.mocker.replace(hooks.check_output)
        version_call(
            ["dpkg-query", "--show", "--showformat=${Version}",
             "I-dont-exist"])
        self.mocker.throw(subprocess.CalledProcessError(1, "Command failed"))
        self.mocker.replay()

        result = hooks._get_installed_version("I-dont-exist")
        self.assertIsNone(result)
        message = (
            "Cannot determine version of I-dont-exist. Package is not "
            "installed.")
        self.assertIn(
            message, hooks.juju._logs, "Not logged- %s" % message)

    def test_wb_get_installed_version_success_when_installed(self):
        """
        When the requested package is installed, L{_get_installed_version} will
        return the package version as reported by the dpkg-query command.
        """
        version_call = self.mocker.replace(hooks.check_output)
        version_call(
            ["dpkg-query", "--show", "--showformat=${Version}",
             "I-exist"])
        self.mocker.result("1.2.3+456")
        self.mocker.replay()

        result = hooks._get_installed_version("I-exist")
        self.assertEqual("1.2.3+456", result)

    def test_wb_chown_sets_dir_and_file_ownership_to_landscape(self):
        """
        For a C{dir_path} specified, L{_chown} sets directory mode to 777 and
        ownership of the directory and all contained files to C{landscape} user
        and group.
        """

        class fake_pw_struct(object):
            """
            Fake both structs returned by getgrpnam and getpwnam for our needs
            """
            gr_gid = None
            pw_uid = None

            def __init__(self, value):
                self.gr_gid = value
                self.pw_uid = value

        dir_name = self.makeDir()
        with open("%s/anyfile" % dir_name, "w") as fp:
            fp.write("foobar")

        mode700 = stat.S_IRUSR | stat.S_IWUSR | stat.S_IXUSR
        mode777 = (
            mode700 | stat.S_IRGRP | stat.S_IWGRP | stat.S_IXGRP |
            stat.S_IROTH | stat.S_IWOTH | stat.S_IXOTH)

        getpwnam = self.mocker.replace("pwd.getpwnam")
        getpwnam("landscape")
        self.mocker.result(fake_pw_struct(987))
        getpwnam = self.mocker.replace("grp.getgrnam")
        getpwnam("landscape")
        self.mocker.result(fake_pw_struct(989))
        chown = self.mocker.replace(os.chown)
        chown(dir_name, 987, 989)
        chown("%s/anyfile" % dir_name, 987, 989)
        self.mocker.replay()

        # Check initial file permissions and ownership
        mode = os.stat(dir_name).st_mode
        self.assertEqual(mode & mode700, mode700)
        self.assertNotEqual(mode & mode777, mode777)
        hooks._chown(dir_name)

        # Directory mode changed to 777 and gid/uid set
        mode = os.stat(dir_name).st_mode
        self.assertEqual(mode & mode777, mode777)

    def test_wb_create_maintenance_user_creates_on_lds_less_than_14_01(self):
        """
        C{landscape_maintenance} database user is created on installs with
        versions less than 14.01.
        """
        user = "landscape_maintenance"
        password = "asdf"
        host = "postgres/0"
        admin = "auto_db_admin"
        admin_password = "abc123"

        version_call = self.mocker.replace(hooks._get_installed_version)
        version_call("landscape-server")
        self.mocker.result("14.00+bzr1919")
        create_user = self.mocker.replace(hooks.util.create_user)
        create_user(user, password, host, admin, admin_password)
        self.mocker.replay()

        hooks._create_maintenance_user(password, host, admin, admin_password)
        message = "Creating landscape_maintenance user"
        self.assertIn(
            message, hooks.juju._logs, "Not logged- %s" % message)

    def test_wb_create_maintenance_user_not_created_if_lds_not_installed(self):
        """
        C{landscape_maintenance} database user is not created when we are
        unable to obtain installed version information for the landscape-server
        package.
        """
        user = "landscape_maintenance"
        password = "asdf"
        host = "postgres/0"
        admin = "auto_db_admin"
        admin_password = "abc123"

        version_call = self.mocker.replace(hooks._get_installed_version)
        version_call("landscape-server")
        self.mocker.result(None)  # No version info found (not installed)
        create_user = self.mocker.replace(hooks.util.create_user)
        create_user(user, password, host, admin, admin_password)
        self.mocker.count(0)
        self.mocker.replay()

        hooks._create_maintenance_user(password, host, admin, admin_password)

    def test_wb_create_maintenance_user_not_created_on_14_01(self):
        """
        C{landscape_maintenance} database user is not created on installs with
        versions 14.01 or greater.
        """
        user = "landscape_maintenance"
        password = "asdf"
        host = "postgres/0"
        admin = "auto_db_admin"
        admin_password = "abc123"

        version_call = self.mocker.replace(hooks._get_installed_version)
        version_call("landscape-server")
        self.mocker.result("14.01")
        create_user = self.mocker.replace(hooks.util.create_user)
        create_user(user, password, host, admin, admin_password)
        self.mocker.count(0)
        self.mocker.replay()

        hooks._create_maintenance_user(password, host, admin, admin_password)

    def test_amqp_relation_joined(self):
        """
        Ensure the amqp relation joined hook spits out settings when run.
        """
        hooks.amqp_relation_joined()
        baseline = {
            "username": "landscape",
            "vhost": "landscape"}
        self.assertEqual(baseline, dict(hooks.juju._outgoing_relation_data))

    def test_data_relation_changed_sets_mountpoint_awaits_init(self):
        """
        C{data-relation-changed} hook sends a requested C{mountpoint}
        to the storage subordinate charm. It will wait for the subordinate to
        respond with the initialised C{mountpoint} in the relation before
        acting.
        """
        self.assertRaises(SystemExit, hooks.data_relation_changed)
        baseline = {"mountpoint": "/srv/juju/vol-0001"}
        self.assertEqual(baseline, dict(hooks.juju._outgoing_relation_data))
        messages = ["External storage relation changed: requesting mountpoint "
                    "%s from storage charm" % hooks.STORAGE_MOUNTPOINT,
                    "Awaiting storage mountpoint intialisation from storage "
                    "relation"]
        for message in messages:
            self.assertIn(
                message, hooks.juju._logs, "Not logged- %s" % message)

    def test_data_relation_changed_error_on_mountpoint_from_subordinate(self):
        """
        C{data-relation-changed} will exit in error if the C{mountpoint} set
        from the subordinate charm relation does not exist.
        """
        hooks.juju._incoming_relation_data = (
            ("mountpoint", hooks.STORAGE_MOUNTPOINT),)

        self.assertEqual(
            hooks.juju.relation_get("mountpoint"), hooks.STORAGE_MOUNTPOINT)

        exists = self.mocker.replace(os.path.exists)
        exists(hooks.STORAGE_MOUNTPOINT)
        self.mocker.result(False)
        self.mocker.replay()

        self.assertRaises(SystemExit, hooks.data_relation_changed)
        message = (
            "Error: Mountpoint %s doesn't appear to exist" %
            hooks.STORAGE_MOUNTPOINT)
        self.assertIn(
            message, hooks.juju._logs, "Not logged- %s" % message)

    def test_amqp_relation_changed_no_hostname_password(self):
        """
        C{amqp-relation-changed} hook does not write C{LANDSCAPE_SERVICE_CONF}
        settings if the relation does not provide the required C{hostname} and
        C{password} relation data.
        """
        self.assertEqual((), hooks.juju._incoming_relation_data)
        self.assertRaises(SystemExit, hooks.amqp_relation_changed)
        message = (
            "Waiting for valid hostname/password values from amqp relation")
        self.assertIn(message, hooks.juju._logs, "Not logged; %s" % message)

    def test_data_relation_changed_success_no_repository_path(self):
        """
        When no repository path directory is discovered,
        L{data_relation_changed} will log that no repository info is migrated.
        Finally L{data_relation_changed} will call L{config-changed} to ensure
        landscape services are restarted to reload the changes.
        """
        self.addCleanup(setattr, hooks.juju, "_incoming_relation_data", ())
        hooks.juju._incoming_relation_data = (
            ("mountpoint", hooks.STORAGE_MOUNTPOINT),)
        self.addCleanup(setattr, hooks.os, "environ", hooks.os.environ)
        hooks.os.environ = {"JUJU_UNIT_NAME": "landscape/1"}

        new_log_path = "/srv/juju/vol-0001/landscape/1/logs"
        new_repo_path = "/srv/juju/vol-0001/landscape-repository"

        exists = self.mocker.replace(os.path.exists)
        exists(hooks.STORAGE_MOUNTPOINT)
        self.mocker.result(True)
        exists(new_log_path)
        self.mocker.result(True)
        exists(new_repo_path)
        self.mocker.result(True)
        lsctl = self.mocker.replace(hooks._lsctl)
        lsctl("stop")
        check_call_mock = self.mocker.replace(subprocess.check_call)
        check_call_mock(
            "cp -f /some/log/path/*log %s" % new_log_path, shell=True)
        _chown = self.mocker.replace(hooks._chown)
        _chown(new_log_path)
        exists("/some/repository/path")
        self.mocker.result(False)
        config_changed = self.mocker.replace(hooks.config_changed)
        config_changed()
        self.mocker.replay()

        # Setup sample config file values
        data = [("global", "oops-path", "/some/oops/path"),
                ("global", "log-path", "/some/log/path"),
                ("landscape", "repository-path", "/some/repository/path")]

        config_obj = ConfigObj(hooks.LANDSCAPE_SERVICE_CONF)
        config_obj["global"] = {}
        config_obj["landscape"] = {}
        for section, key, value in data:
            config_obj[section][key] = value
        config_obj.filename = hooks.LANDSCAPE_SERVICE_CONF
        config_obj.write()
        self._service_conf.seek(0)

        hooks.data_relation_changed()

        # Refresh the config_obj to read config changes
        config_obj = ConfigObj(hooks.LANDSCAPE_SERVICE_CONF)
        self.assertEqual(
            config_obj["landscape"]["repository-path"], new_repo_path)
        self.assertEqual(config_obj["global"]["log-path"], new_log_path)
        self.assertEqual(config_obj["global"]["oops-path"], new_log_path)

        messages = ["Migrating log data to %s" % new_log_path,
                    "No repository data migrated"]
        for message in messages:
            self.assertIn(
                message, hooks.juju._logs, "Not logged- %s" % message)

    def test_data_relation_changed_success_no_repository_data(self):
        """
        L{data_relation_changed} will migrate existing logs to the new
        C{mountpoint} and update paths in C{LANDSCAPE_SERVICE_CONF} for the
        following configuration settings: C{repository-path}, C{log-path} and
        C{oops-path}. When no repository data is discovered,
        L{data_relation_changed} will log that info.
        Finally L{data_relation_changed} will call L{config-changed} to ensure
        landscape services are restarted to reload the changes.
        """
        self.addCleanup(setattr, hooks.juju, "_incoming_relation_data", ())
        hooks.juju._incoming_relation_data = (
            ("mountpoint", hooks.STORAGE_MOUNTPOINT),)
        self.addCleanup(setattr, hooks.os, "environ", hooks.os.environ)
        hooks.os.environ = {"JUJU_UNIT_NAME": "landscape/1"}

        new_log_path = "/srv/juju/vol-0001/landscape/1/logs"
        new_repo_path = "/srv/juju/vol-0001/landscape-repository"

        exists = self.mocker.replace(os.path.exists)
        exists(hooks.STORAGE_MOUNTPOINT)
        self.mocker.result(True)
        exists(new_log_path)
        self.mocker.result(True)
        exists(new_repo_path)
        self.mocker.result(True)
        lsctl = self.mocker.replace(hooks._lsctl)
        lsctl("stop")
        check_call_mock = self.mocker.replace(subprocess.check_call)
        check_call_mock(
            "cp -f /some/log/path/*log %s" % new_log_path, shell=True)
        _chown = self.mocker.replace(hooks._chown)
        _chown(new_log_path)
        exists("/some/repository/path")
        self.mocker.result(True)
        listdir = self.mocker.replace(os.listdir)
        listdir("/some/repository/path")
        self.mocker.result([])
        config_changed = self.mocker.replace(hooks.config_changed)
        config_changed()
        self.mocker.replay()

        # Setup sample config file values
        data = [("global", "oops-path", "/some/oops/path"),
                ("global", "log-path", "/some/log/path"),
                ("landscape", "repository-path", "/some/repository/path")]

        config_obj = ConfigObj(hooks.LANDSCAPE_SERVICE_CONF)
        config_obj["global"] = {}
        config_obj["landscape"] = {}
        for section, key, value in data:
            config_obj[section][key] = value
        config_obj.filename = hooks.LANDSCAPE_SERVICE_CONF
        config_obj.write()
        self._service_conf.seek(0)

        hooks.data_relation_changed()

        # Refresh the config_obj to read config changes
        config_obj = ConfigObj(hooks.LANDSCAPE_SERVICE_CONF)
        self.assertEqual(
            config_obj["landscape"]["repository-path"], new_repo_path)
        self.assertEqual(config_obj["global"]["log-path"], new_log_path)
        self.assertEqual(config_obj["global"]["oops-path"], new_log_path)

        messages = ["Migrating log data to %s" % new_log_path,
                    "No repository data migrated"]
        for message in messages:
            self.assertIn(
                message, hooks.juju._logs, "Not logged- %s" % message)

    def test_data_relation_changed_success_with_repository_data(self):
        """
        L{data_relation_changed} will migrate existing logs and respository
        data to the new C{mountpoint} and update paths in
        C{LANDSCAPE_SERVICE_CONF} for the following configuration settings:
        C{repository-path}, C{log-path} and C{oops-path}.
        """
        self.addCleanup(setattr, hooks.juju, "_incoming_relation_data", ())
        hooks.juju._incoming_relation_data = (
            ("mountpoint", hooks.STORAGE_MOUNTPOINT),)
        self.addCleanup(setattr, hooks.os, "environ", hooks.os.environ)
        hooks.os.environ = {"JUJU_UNIT_NAME": "landscape/1"}

        new_log_path = "/srv/juju/vol-0001/landscape/1/logs"
        new_repo_path = "/srv/juju/vol-0001/landscape-repository"

        exists = self.mocker.replace(os.path.exists)
        exists(hooks.STORAGE_MOUNTPOINT)
        self.mocker.result(True)
        exists(new_log_path)
        self.mocker.result(True)
        exists(new_repo_path)
        self.mocker.result(True)
        lsctl = self.mocker.replace(hooks._lsctl)
        lsctl("stop")
        self.mocker.count(3)   # 1 for log migration, repo, and config changed
        check_call_mock = self.mocker.replace(subprocess.check_call)
        check_call_mock(
            "cp -f /some/log/path/*log %s" % new_log_path, shell=True)
        _chown = self.mocker.replace(hooks._chown)
        _chown(new_log_path)
        exists("/some/repository/path")
        self.mocker.result(True)
        listdir = self.mocker.replace(os.listdir)
        listdir("/some/repository/path")
        self.mocker.result(["one-repo-dir"])
        check_call_mock(
            "cp -r /some/repository/path/* %s" % new_repo_path, shell=True)
        self.mocker.replay()

        # Setup sample config file values
        data = [("global", "oops-path", "/some/oops/path"),
                ("global", "log-path", "/some/log/path"),
                ("landscape", "repository-path", "/some/repository/path")]

        config_obj = ConfigObj(hooks.LANDSCAPE_SERVICE_CONF)
        config_obj["global"] = {}
        config_obj["landscape"] = {}
        for section, key, value in data:
            config_obj[section][key] = value
        config_obj.filename = hooks.LANDSCAPE_SERVICE_CONF
        config_obj.write()
        self._service_conf.seek(0)

        hooks.data_relation_changed()

        # Refresh the config_obj to read config changes
        config_obj = ConfigObj(hooks.LANDSCAPE_SERVICE_CONF)
        self.assertEqual(
            config_obj["landscape"]["repository-path"], new_repo_path)
        self.assertEqual(config_obj["global"]["log-path"], new_log_path)
        self.assertEqual(config_obj["global"]["oops-path"], new_log_path)

        messages = ["Migrating log data to %s" % new_log_path,
                    "Migrating repository data to %s" % new_repo_path]
        for message in messages:
            self.assertIn(
                message, hooks.juju._logs, "Not logged- %s" % message)

    def test_data_relation_changed_creates_new_log_and_repository_paths(self):
        """
        L{data_relation_changed} will create the new shared log and repository
        data paths if they don't exist during the log and data migration.
        """
        self.addCleanup(setattr, hooks.juju, "_incoming_relation_data", ())
        hooks.juju._incoming_relation_data = (
            ("mountpoint", hooks.STORAGE_MOUNTPOINT),)
        self.addCleanup(setattr, hooks.os, "environ", hooks.os.environ)
        hooks.os.environ = {"JUJU_UNIT_NAME": "landscape/1"}

        new_log_path = "/srv/juju/vol-0001/landscape/1/logs"
        new_repo_path = "/srv/juju/vol-0001/landscape-repository"

        exists = self.mocker.replace(os.path.exists)
        exists(hooks.STORAGE_MOUNTPOINT)
        self.mocker.result(True)
        exists(new_log_path)
        self.mocker.result(False)
        makedirs = self.mocker.replace(os.makedirs)
        makedirs(new_log_path)
        lsctl = self.mocker.replace(hooks._lsctl)
        lsctl("stop")
        self.mocker.count(3)
        check_call_mock = self.mocker.replace(subprocess.check_call)
        check_call_mock(
            "cp -f /some/log/path/*log %s" % new_log_path, shell=True)
        _chown = self.mocker.replace(hooks._chown)
        _chown(new_log_path)
        exists(new_repo_path)
        self.mocker.result(False)
        makedirs(new_repo_path)
        _chown(new_repo_path, owner="root")
        exists("/some/repository/path")
        self.mocker.result(True)
        listdir = self.mocker.replace(os.listdir)
        listdir("/some/repository/path")
        self.mocker.result(["one-repo-dir"])
        check_call_mock(
            "cp -r /some/repository/path/* %s" % new_repo_path, shell=True)
        self.mocker.replay()

        # Setup sample config file values
        data = [("global", "oops-path", "/some/oops/path"),
                ("global", "log-path", "/some/log/path"),
                ("landscape", "repository-path", "/some/repository/path")]

        config_obj = ConfigObj(hooks.LANDSCAPE_SERVICE_CONF)
        config_obj["global"] = {}
        config_obj["landscape"] = {}
        for section, key, value in data:
            config_obj[section][key] = value
        config_obj.filename = hooks.LANDSCAPE_SERVICE_CONF
        config_obj.write()
        self._service_conf.seek(0)

        hooks.data_relation_changed()

        # Refresh the config_obj to read config changes
        config_obj = ConfigObj(hooks.LANDSCAPE_SERVICE_CONF)
        self.assertEqual(
            config_obj["landscape"]["repository-path"], new_repo_path)
        self.assertEqual(config_obj["global"]["log-path"], new_log_path)
        self.assertEqual(config_obj["global"]["oops-path"], new_log_path)

        messages = ["Migrating log data to %s" % new_log_path,
                    "Migrating repository data to %s" % new_repo_path]
        for message in messages:
            self.assertIn(
                message, hooks.juju._logs, "Not logged- %s" % message)

    def test__download_file_success(self):
        """
        Make sure the happy path of download file works.
        """
        filename = self.makeFile()
        with open(filename, "w") as fp:
            fp.write("foobar")
        output = hooks._download_file("file:///%s" % filename)
        self.assertIn("foobar", output)

    def test__download_file_success_trailing_newline(self):
        """Test that newlines are stripped before passing to curl. CVE-2014-8150."""
        # put two newlines, since that could be a common pattern in a text
        # file when using an editor
        hooks._download_file("http://example.com/\n\n", Curl=CurlStub)
        self.assertEqual(["http://example.com/"], CurlStub.urls)

    def test__download_file_failure(self):
        """The fail path of download file raises an exception."""
        self.assertRaises(
            pycurl.error, hooks._download_file, "file:///FOO/NO/EXIST")

    def test__replace_in_file(self):
        """
        Test for replace_in_file to change some lines in a file, but not
        others.
        """
        filename = self.makeFile()
        with open(filename, "w") as fp:
            fp.write("foo\nfoo\nbar\nbaz\n")

        hooks._replace_in_file(filename, r"^f..$", "REPLACED")

        with open(filename, "r") as fp:
            content = fp.read()
        self.assertEqual("REPLACED\nREPLACED\nbar\nbaz\n", content)

    def test__enable_service(self):
        """Create a simple service enablement of a file with comments."""
        target = self.makeFile()
        with self._default_file as fp:
            fp.write("# Comment test\nRUN_APPSERVER=\"no\"\nRUN_CRON=\"yes\"")
        with open(target, "w") as fp:
            fp.write("# Comment test\nRUN_APPSERVER=3\nRUN_CRON=no")
        hooks.juju.config["services"] = "appserver"
        hooks._enable_services()
        self.assertFilesEqual(self._default_file.name, target)

    def test__enable_wrong_service(self):
        """Enable an unknown service, make sure exception is raised."""
        default = self.makeFile()
        with open(default, "w") as fp:
            fp.write("# Comment test\nRUN_APPSERVER=\"no\"")
        hooks.LANDSCAPE_DEFAULT_FILE = default
        hooks.juju.config["services"] = "INVALID_SERVICE_NAME"
        self.assertRaises(Exception, hooks._enable_services)

    def test__install_license_text(self):
        """Install a license from a string."""
        hooks._install_license()
        self.assertFileContains(
            hooks.LANDSCAPE_LICENSE_DEST, "LICENSE_FILE_TEXT")

    def test__install_license_url(self):
        """Install a license from a url."""
        source = self.makeFile()
        with open(source, "w") as fp:
            fp.write("LICENSE_FILE_TEXT from curl")
        hooks.juju.config["license-file"] = "file:///%s" % source
<<<<<<< HEAD
=======
        hooks._install_license()
        self.assertFileContains(
            hooks.LANDSCAPE_LICENSE_DEST, "LICENSE_FILE_TEXT from curl")

    def test__install_license_url_with_trailing_whitespace(self):
        """Install a license from a url with trailing whitespace."""
        source = self.makeFile()
        with open(source, "w") as fp:
            fp.write("LICENSE_FILE_TEXT from curl")
        hooks.juju.config["license-file"] = "file:///%s\n\n\n" % source
        hooks._install_license()
        self.assertFileContains(
            hooks.LANDSCAPE_LICENSE_DEST, "LICENSE_FILE_TEXT from curl")

    def test__install_license_url_with_leading_whitespace(self):
        """Install a license from a url with leading whitespace."""
        source = self.makeFile()
        with open(source, "w") as fp:
            fp.write("LICENSE_FILE_TEXT from curl")
        hooks.juju.config["license-file"] = "\n\n\nfile:///%s" % source
>>>>>>> 71cc95a6
        hooks._install_license()
        self.assertFileContains(
            hooks.LANDSCAPE_LICENSE_DEST, "LICENSE_FILE_TEXT from curl")

    def test_handle_no_license(self):
        """Don't try to install the license when none was given."""
        hooks.juju.config["license-file"] = None
        hooks._install_license()
        self.assertFalse(os.path.exists(hooks.LANDSCAPE_LICENSE_DEST))

    def test_handle_empty_license(self):
        """Don't try to install the license when it's empty."""
        hooks.juju.config["license-file"] = ""
        hooks._install_license()
        self.assertFalse(os.path.exists(hooks.LANDSCAPE_LICENSE_DEST))

    def test_config_changed(self):
        """
        All defaults should apply to requested services with the default
        service count of "AUTO" specified.
        """
        hooks.juju.config["services"] = "appserver msgserver juju-sync"
        hooks.juju.config["service-count"] = "AUTO"
        self.seed_default_file_services_off()
        hooks.config_changed()
        self.assertFileContains(self._default_file.name, "\nRUN_APPSERVER=3")
        self.assertFileContains(self._default_file.name, "\nRUN_MSGSERVER=3")
        self.assertFileContains(self._default_file.name, "\nRUN_JUJU_SYNC=yes")
        self.assertFileContains(self._default_file.name, "\nRUN_PINGSERVER=no")

    def test_config_changed_zero(self):
        """
        All defaults should apply to requested services with the default
        service count of "AUTO" specified.  The number zero is specially
        recognized in the code (negative numbers and other junk will not
        match the regular expression of integer).
        """
        hooks.juju.config["services"] = "appserver msgserver juju-sync"
        hooks.juju.config["service-count"] = "0"
        self.seed_default_file_services_off()
        hooks.config_changed()
        self.assertFileContains(self._default_file.name, "\nRUN_APPSERVER=3")
        self.assertFileContains(self._default_file.name, "\nRUN_MSGSERVER=3")
        self.assertFileContains(self._default_file.name, "\nRUN_JUJU_SYNC=yes")
        self.assertFileContains(self._default_file.name, "\nRUN_PINGSERVER=no")

    def test_config_changed_service_count_bare(self):
        """
        Bare number (integer) sets all capable services to that number, ones
        with lower maximums ignore it.
        """
        hooks.juju.config["services"] = "appserver msgserver juju-sync"
        hooks.juju.config["service-count"] = "2"
        self.seed_default_file_services_off()
        hooks.config_changed()
        self.assertFileContains(self._default_file.name, "\nRUN_APPSERVER=2")
        self.assertFileContains(self._default_file.name, "\nRUN_MSGSERVER=2")
        self.assertFileContains(self._default_file.name, "\nRUN_JUJU_SYNC=yes")
        self.assertFileContains(self._default_file.name, "\nRUN_PINGSERVER=no")

    def test_config_changed_service_count_labeled(self):
        """
        Multiple labeled service counts resolve correctly, missing service
        default to auto-determined, the keyword AUTO should also be recognized.
        """
        hooks.juju.config["services"] = "appserver msgserver juju-sync"
        hooks.juju.config["service-count"] = "appserver:AUTO juju-sync:10"
        self.seed_default_file_services_off()
        hooks.config_changed()
        self.assertFileContains(self._default_file.name, "\nRUN_APPSERVER=3")
        self.assertFileContains(self._default_file.name, "\nRUN_MSGSERVER=3")
        self.assertFileContains(self._default_file.name, "\nRUN_JUJU_SYNC=yes")
        self.assertFileContains(self._default_file.name, "\nRUN_PINGSERVER=no")

    def test_config_changed_service_count_update_haproxy(self):
        """
        run the config_changed hook, we should emit a relation_changed
        to haproxy giving 2 servers in the appserver service entry.
        """
        hooks.juju.config["services"] = "appserver msgserver juju-sync"
        hooks.juju.config["service-count"] = "2"
        self.seed_default_file_services_off()
        hooks.config_changed()
        data = dict(hooks.juju._outgoing_relation_data)
        self.assertNotEqual(len(data), 0)
        self.assertIn("services", data)
        for service in yaml.load(data["services"]):
            if service["service_name"] == "appserver":
                self.assertEqual(len(service["servers"]), 2)
                break
        else:
            assert False, "Didn't find element 'appserver'"

    def test_config_changed_starts_landscape(self):
        """
        config_changed() starts services when the database and amqp service are
        configured.
        """
        lsctl = self.mocker.replace(hooks._lsctl)
        lsctl("start")
        is_db_up = self.mocker.replace(hooks._is_db_up)
        is_db_up()
        self.mocker.result(True)
        is_amqp_up = self.mocker.replace(hooks._is_amqp_up)
        is_amqp_up()
        self.mocker.result(True)
        self.mocker.replay()

        hooks.config_changed()

    def test_config_changed_without_db_skips_start(self):
        """
        config_changed() does not start services when the database is not
        configured.
        """
        _lsctl = self.mocker.replace(hooks._lsctl)
        _lsctl("start")
        self.mocker.count(0, 0)
        _is_db_up = self.mocker.replace(hooks._is_db_up)
        _is_db_up()
        self.mocker.result(False)
        self.mocker.replay()

        hooks.config_changed()

    def test_config_changed_without_amqp_skips_start(self):
        """
        config_changed() does not start services when the amqp is not
        configured.
        """
        _lsctl = self.mocker.replace(hooks._lsctl)
        _lsctl("start")
        self.mocker.count(0, 0)
        _is_db_up = self.mocker.replace(hooks._is_db_up)
        _is_db_up()
        self.mocker.result(True)
        _is_amqp_up = self.mocker.replace(hooks._is_amqp_up)
        _is_amqp_up()
        self.mocker.result(False)
        self.mocker.replay()

        hooks.config_changed()

    def test_db_admin_relation_changed(self):
        """
        db_admin_relation_changed creates the database user and sets up
        landscape.
        """
        self.addCleanup(
            setattr, hooks.juju, "_incoming_relation_data", ())
        hooks.juju._incoming_relation_data = {
            "host": "postgres/0", "user": "auto_db_admin",
            "password": "abc123",
            "allowed-units": "landscape/0 landscape/1",
            "state": "standalone"}.items()

        self.addCleanup(
            setattr, hooks.juju, "config_get", hooks.juju.config_get)
        hooks.juju.config_get = lambda x: "def456"

        self.addCleanup(setattr, hooks.os, "environ", hooks.os.environ)
        hooks.os.environ = {"JUJU_UNIT_NAME": "landscape/1"}

        config_obj = ConfigObj(hooks.LANDSCAPE_SERVICE_CONF)
        config_obj["stores"] = {}
        config_obj["schema"] = {}
        config_obj.filename = hooks.LANDSCAPE_SERVICE_CONF
        config_obj.write()
        self._service_conf.seek(0)
        new_user = "landscape"
        new_password = "def456"
        host = "postgres/0"
        admin = "auto_db_admin"
        password = "abc123"

        is_db_up = self.mocker.replace(hooks.util.is_db_up)
        is_db_up("postgres", host, admin, password)
        self.mocker.result(True)
        connect_exclusive = self.mocker.replace(hooks.util.connect_exclusive)
        connect_exclusive(host, admin, password)
        connection = self.mocker.mock()
        self.mocker.result(connection)
        create_user = self.mocker.replace(hooks.util.create_user)
        create_user(new_user, new_password, host, admin, password)
        check_call = self.mocker.replace(hooks.check_call)
        check_call("setup-landscape-server")
        maintenance_mock = self.mocker.replace(hooks._create_maintenance_user)
        maintenance_mock(new_password, host, admin, password)
        connection.close()
        vhost_changed = self.mocker.replace(
            hooks.vhost_config_relation_changed)
        vhost_changed()
        self.mocker.replay()

        hooks.db_admin_relation_changed()

    def test_db_admin_relation_changed_no_user(self):
        """
        db_admin_relation_changed does not configure landscape when the
        database is not yet configured.
        """
        self.addCleanup(
            setattr, hooks.juju, "_incoming_relation_data", ())
        hooks.juju._incoming_relation_data = {
            "host": "postgres/0", "user": "", "password": "",
            "allowed-units": "landscape/0 landscape/1",
            "state": "standalone"}.items()

        self.addCleanup(
            setattr, hooks.juju, "config_get", hooks.juju.config_get)
        hooks.juju.config_get = lambda x: ""

        self.addCleanup(setattr, hooks.os, "environ", hooks.os.environ)
        hooks.os.environ = {"JUJU_UNIT_NAME": "landscape/1"}

        hooks.db_admin_relation_changed()

        config_obj = ConfigObj(hooks.LANDSCAPE_SERVICE_CONF)
        self.assertEqual(config_obj.keys(), [])

    def test_db_admin_relation_changed_no_config_if_db_down(self):
        """
        db_admin_relation_changed does not update the service configuration
        file if is_db_up() returns False.
        """
        self.addCleanup(
            setattr, hooks.juju, "_incoming_relation_data", ())
        hooks.juju._incoming_relation_data = {
            "host": "postgres/0", "user": "auto_db_admin",
            "password": "abc123", "allowed-units": "landscape/0",
            "state": "standalone"}.items()
        self.addCleanup(
            setattr, hooks.juju, "config_get", hooks.juju.config_get)
        hooks.juju.config_get = lambda x: ""

        self.addCleanup(setattr, hooks.os, "environ", hooks.os.environ)
        hooks.os.environ = {"JUJU_UNIT_NAME": "landscape/0"}

        is_db_up = self.mocker.replace(hooks.util.is_db_up)
        is_db_up("postgres", "postgres/0", "auto_db_admin", "abc123")
        self.mocker.result(False)
        self.mocker.replay()
        hooks.db_admin_relation_changed()

        config_obj = ConfigObj(hooks.LANDSCAPE_SERVICE_CONF)
        self.assertEqual(config_obj.keys(), [])

    def test_db_admin_relation_changed_not_in_allowed_units(self):
        """
        db_admin_relation_changed does not configure landscape when the unit is
        not in allowed_units.  allowed_units is the postgres charm's official
        signal that database configuration can begin.
        """
        self.addCleanup(
            setattr, hooks.juju, "_incoming_relation_data", ())
        hooks.juju._incoming_relation_data = {
            "host": "postgres/0", "user": "auto_db_admin",
            "password": "abc123", "allowed-units": "landscape/0",
            "state": "standalone"}.items()

        self.addCleanup(
            setattr, hooks.juju, "config_get", hooks.juju.config_get)
        hooks.juju.config_get = lambda x: ""

        self.addCleanup(setattr, hooks.os, "environ", hooks.os.environ)
        hooks.os.environ = {"JUJU_UNIT_NAME": "landscape/1"}

        hooks.db_admin_relation_changed()

        config_obj = ConfigObj(hooks.LANDSCAPE_SERVICE_CONF)
        self.assertEqual(config_obj.keys(), [])

    def test_db_admin_relation_changed_hot_standby_state_ignore(self):
        """
        db_admin_relation_changed does not configure landscape when the unit
        is in a C{hot standby} state.
        """
        self.addCleanup(
            setattr, hooks.juju, "_incoming_relation_data", ())
        hooks.juju._incoming_relation_data = {
            "host": "postgres/1", "user": "auto_db_admin",
            "password": "abc123", "allowed-units": "landscape/0",
            "state": "hot standby"}.items()

        self.addCleanup(
            setattr, hooks.juju, "config_get", hooks.juju.config_get)
        hooks.juju.config_get = lambda x: ""

        self.addCleanup(setattr, hooks.os, "environ", hooks.os.environ)
        hooks.os.environ = {"JUJU_UNIT_NAME": "landscape/0"}  # allowed-units

        hooks.db_admin_relation_changed()

        config_obj = ConfigObj(hooks.LANDSCAPE_SERVICE_CONF)
        self.assertEqual(config_obj.keys(), [])

    def test_db_admin_relation_changed_failover_state_ignore(self):
        """
        db_admin_relation_changed does not configure landscape when the unit
        is in a C{failover} state.
        """
        self.addCleanup(
            setattr, hooks.juju, "_incoming_relation_data", ())
        hooks.juju._incoming_relation_data = {
            "host": "postgres/1", "user": "auto_db_admin",
            "password": "abc123", "allowed-units": "landscape/0",
            "state": "failover"}.items()

        self.addCleanup(
            setattr, hooks.juju, "config_get", hooks.juju.config_get)
        hooks.juju.config_get = lambda x: ""

        self.addCleanup(setattr, hooks.os, "environ", hooks.os.environ)
        hooks.os.environ = {"JUJU_UNIT_NAME": "landscape/0"}  # allowed-units

        hooks.db_admin_relation_changed()

        config_obj = ConfigObj(hooks.LANDSCAPE_SERVICE_CONF)
        self.assertEqual(config_obj.keys(), [])

    def test_db_admin_relation_changed_standalone_state_ignore(self):
        """
        When landscape is related to more than 1 postgres unit,
        C{db_admin_relation_changed} does not reconfigure landscape on
        receiving a C{standalone} state from additional new units. This
        occurs just after an add-unit postgresql is called as the
        new unit is installed, but that unit has not yet run any of its
        C{replication-relation-joined} hooks and is unaware of its clustering.
        """
        self.addCleanup(
            setattr, hooks.juju, "_incoming_relation_data", ())
        hooks.juju._incoming_relation_data = {
            "host": "postgres/1", "user": "auto_db_admin",
            "password": "abc123", "allowed-units": "landscape/0",
            "state": "standalone"}.items()

        self.addCleanup(
            setattr, hooks.juju, "config_get", hooks.juju.config_get)
        hooks.juju.config_get = lambda x: ""

        self.addCleanup(
            setattr, hooks.juju, "_relation_list", ("postgres/0",))
        hooks.juju._relation_list = ("postgres/0", "postgres/1")

        self.addCleanup(setattr, hooks.os, "environ", hooks.os.environ)
        hooks.os.environ = {"JUJU_UNIT_NAME": "landscape/0"}  # allowed-units

        hooks.db_admin_relation_changed()

        config_obj = ConfigObj(hooks.LANDSCAPE_SERVICE_CONF)
        self.assertEqual(config_obj.keys(), [])

    def test_calc_daemon_count(self):
        """
        Test various interesting inputs of _calc_daemon_count.
        """
        calc = hooks._calc_daemon_count
        # min/max = autogen limits, req = requested value, max2 = hard limit
        #                       |min max max2  req|
        #                       |---|---|----|----|
        self.assertEqual(calc("x", 1, 4,   9, "4"), 4)
        self.assertEqual(calc("x", 1, 3, None, "2"), 2)
        self.assertEqual(calc("x", 1, 9,   9, "AUTO"), 3)
        self.assertEqual(calc("x", 4, 9,   9, None), 4)
        self.assertEqual(calc("x", 4, 9,   9, "1"), 1)
        self.assertEqual(calc("x", 4, 9,   9, "10"), 9)
        self.assertEqual(calc("x", 4, 9,   8, "10"), 8)
        # 0 requested is not valid, maps to AUTO
        self.assertEqual(calc("x", 0, 4, None, "0"), 3)

    def test_get_requested_service_count(self):
        """
        service-count setting can look as follows:
          - 2
          - appserver:2 pingserver:2
          - appserver:AUTO
          - AUTO

        Things not understood should fallback to AUTO.  This method
        returns a dict with each known service as the key and the
        parsed requested count as a value.  If a count wasn't requested
        explicitly, it defaults to AUTO.  0 is parsed as is, but later
        on is explicitly mapped to AUTO.

        Also, the length of the dict is checked to make sure it
        contains all known services.
        """
        hooks.juju.config["service-count"] = "0"
        result = hooks._get_requested_service_count()
        self.assertEqual(len(result), 12)
        self.assertEqual(result["appserver"], "0")

        hooks.juju.config["service-count"] = "foo"
        result = hooks._get_requested_service_count()
        self.assertEqual(result["msgserver"], "AUTO")

        hooks.juju.config["service-count"] = "AUTO"
        result = hooks._get_requested_service_count()
        self.assertEqual(result["pingserver"], "AUTO")

        hooks.juju.config["service-count"] = "8"
        result = hooks._get_requested_service_count()
        self.assertEqual(result["juju-sync"], "8")

        hooks.juju.config["service-count"] = (
            "juju-sync:8 cron:0 appserver:AUTO")
        result = hooks._get_requested_service_count()
        self.assertEqual(result["juju-sync"], "8")
        self.assertEqual(result["cron"], "0")
        self.assertEqual(result["appserver"], "AUTO")
        self.assertEqual(result["pingserver"], "AUTO")

        hooks.juju.config["service-count"] = (
            "juju-sync:-8 cron:XYZ BLAh BLAh:X")
        result = hooks._get_requested_service_count()
        self.assertEqual(len(result), 12)
        self.assertEqual(result["juju-sync"], "AUTO")
        self.assertEqual(result["cron"], "AUTO")
        self.assertEqual(result["appserver"], "AUTO")
        self.assertNotIn("BLAh", result)

    def test_get_services_dict(self):
        """
        The services dict contains service names as keys
        and daemon counts (int) as values.  These counts are not requested
        but are the actual number we plan to launch. Make sure it's valid for
        a couple combinations of "services" and "service_count".
        """
        hooks.juju.config["services"] = "appserver"
        hooks.juju.config["service-count"] = "2"
        result = hooks._get_services_dict()
        self.assertEqual(result, {"appserver": 2})

        hooks.juju.config["services"] = "appserver pingserver cron"
        hooks.juju.config["service-count"] = (
            "appserver:4 cron:10 pingserver:20")
        result = hooks._get_services_dict()
        self.assertEqual(result, {"appserver": 4, "cron": 1, "pingserver": 9})

        hooks.juju.config["services"] = "appserver cron"
        hooks.juju.config["service-count"] = "AUTO"
        result = hooks._get_services_dict()
        self.assertEqual(result, {"appserver": 3, "cron": 1})

    def test_get_requested_services(self):
        """
        "services" config is parsed into list.  Exceptions are raised for
        invalid requests since the user probably would not catch it otherwise.
        """
        hooks.juju.config["services"] = "appserver"
        result = hooks._get_requested_services()
        self.assertEqual(["appserver"], result)

        hooks.juju.config["services"] = "appserver pingserver cron"
        result = hooks._get_requested_services()
        self.assertEqual(["appserver", "pingserver", "cron"], result)

        hooks.juju.config["services"] = "appserver pingserver cron foo"
        self.assertRaises(Exception, hooks._get_requested_services)

    def test_upgrade_schema(self):
        """Test both the false and true case of upgrade schema."""
        self.seed_default_file_services_off()
        hooks.juju.config["upgrade-schema"] = True
        hooks._set_upgrade_schema()
        self.assertFileContains(self._default_file.name, "UPGRADE_SCHEMA=yes")
        hooks.juju.config["upgrade-schema"] = False
        hooks._set_upgrade_schema()
        self.assertFileContains(self._default_file.name, "UPGRADE_SCHEMA=no")

    def test_maintenance(self):
        """When maintenance is set, a file is created on the filesystem."""
        hooks.LANDSCAPE_MAINTENANCE = self.makeFile()
        hooks.juju.config["maintenance"] = True
        hooks._set_maintenance()
        self.assertTrue(os.path.exists(hooks.LANDSCAPE_MAINTENANCE))
        message = "Putting unit into maintenance mode"
        self.assertIn(
            message, hooks.juju._logs, "Not logged- %s" % message)

    def test_maintenance_file_only_removed_if_db_and_amqp_are(self):
        """
        When maintenance flag is set C{False} and both the database and amqp
        are accessible, the maintenance file will be removed.
        """
        hooks.LANDSCAPE_MAINTENANCE = self.makeFile()
        hooks.juju.config["maintenance"] = True
        hooks._set_maintenance()  # Create the maintenance file
        data = [("stores", "main", "somedb"),
                ("stores", "host", "somehost"),
                ("stores", "user", "someuser"),
                ("stores", "password", "somepassword")]
        config_obj = ConfigObj(hooks.LANDSCAPE_SERVICE_CONF)
        config_obj["stores"] = {}
        for section, key, value in data:
            config_obj[section][key] = value
        config_obj.write()
        hooks.juju.config["maintenance"] = False
        is_db_up = self.mocker.replace(hooks.util.is_db_up)
        is_db_up("somedb", "somehost", "someuser", "somepassword")
        self.mocker.result(True)
        is_amqp_up = self.mocker.replace(hooks._is_amqp_up)
        is_amqp_up()
        self.mocker.result(True)
        self.mocker.replay()

        hooks._set_maintenance()
        self.assertFalse(os.path.exists(hooks.LANDSCAPE_MAINTENANCE))
        message = "Remove unit from maintenance mode"
        self.assertIn(
            message, hooks.juju._logs, "Not logged- %s" % message)

    def test_maintenance_file_not_removed_if_db_is_not_up(self):
        """
        When maintenance flag is set C{False} and the database is not
        accessible, the maintenance file will not be removed.
        """
        hooks.LANDSCAPE_MAINTENANCE = self.makeFile()
        hooks.juju.config["maintenance"] = True
        hooks._set_maintenance()  # Create the maintenance file

        hooks.juju.config["maintenance"] = False
        is_db_up = self.mocker.replace(hooks._is_db_up)
        is_db_up()
        self.mocker.result(False)
        self.mocker.replay()

        hooks._set_maintenance()
        self.assertTrue(os.path.exists(hooks.LANDSCAPE_MAINTENANCE))

    def test_maintenance_file_not_removed_if_amqp_is_not_up(self):
        """
        When maintenance flag is set C{False} and the AMQP service is not
        accessible, the maintenance file will not be removed.
        """
        hooks.LANDSCAPE_MAINTENANCE = self.makeFile()
        hooks.juju.config["maintenance"] = True
        hooks._set_maintenance()  # Create the maintenance file

        hooks.juju.config["maintenance"] = False
        is_db_up = self.mocker.replace(hooks._is_db_up)
        is_db_up()
        self.mocker.result(True)
        is_amqp_up = self.mocker.replace(hooks._is_amqp_up)
        is_amqp_up()
        self.mocker.result(False)
        self.mocker.replay()

        hooks._set_maintenance()
        self.assertTrue(os.path.exists(hooks.LANDSCAPE_MAINTENANCE))

    def test_is_db_up_with_db_configured(self):
        """Return True when the db is configured."""
        data = [("stores", "main", "somedb"),
                ("stores", "host", "somehost"),
                ("stores", "user", "someuser"),
                ("stores", "password", "somepassword")]
        config_obj = ConfigObj(hooks.LANDSCAPE_SERVICE_CONF)
        config_obj["stores"] = {}
        for section, key, value in data:
            config_obj[section][key] = value
        config_obj.filename = hooks.LANDSCAPE_SERVICE_CONF
        config_obj.write()
        self._service_conf.seek(0)

        is_db_up = self.mocker.replace(hooks.util.is_db_up)
        is_db_up("somedb", "somehost", "someuser", "somepassword")
        self.mocker.result(True)
        self.mocker.replay()

        self.assertTrue(hooks._is_db_up())

    def test_is_db_up_db_not_configured(self):
        """Return False when the db is not configured."""
        data = [("stores", "main", "somedb"),
                ("stores", "host", "somehost"),
                ("stores", "user", "someuser"),
                ("stores", "password", "somepassword")]
        config_obj = ConfigObj(hooks.LANDSCAPE_SERVICE_CONF)
        config_obj["stores"] = {}
        for section, key, value in data:
            config_obj[section][key] = value
        config_obj.filename = hooks.LANDSCAPE_SERVICE_CONF
        config_obj.write()
        self._service_conf.seek(0)

        is_db_up = self.mocker.replace(hooks.util.is_db_up)
        is_db_up("somedb", "somehost", "someuser", "somepassword")
        self.mocker.result(False)
        self.mocker.replay()

        self.assertFalse(hooks._is_db_up())

    def test_is_db_up_no_service_config(self):
        """Return False when the service config does not exist."""
        hooks.LANDSCAPE_SERVICE_CONF = "/does/not/exist"
        self.assertFalse(hooks._is_db_up())

    def test_is_db_up_service_config_missing_stores(self):
        """Return False when the service config is missing [stores]."""
        config_obj = ConfigObj(hooks.LANDSCAPE_SERVICE_CONF)
        config_obj.filename = hooks.LANDSCAPE_SERVICE_CONF
        config_obj.write()
        self._service_conf.seek(0)
        self.assertFalse(hooks._is_db_up())

    def test_is_db_up_service_config_missing_keys(self):
        """Return False when the [stores] section is missing db settings."""
        config_obj = ConfigObj(hooks.LANDSCAPE_SERVICE_CONF)
        config_obj["stores"] = {}
        config_obj.filename = hooks.LANDSCAPE_SERVICE_CONF
        config_obj.write()
        self._service_conf.seek(0)
        self.assertFalse(hooks._is_db_up())

    def test__get_haproxy_service_name(self):
        """
        _get_haproxy_service_name() returns the jinja-ready service name used
        to deploy haproxy.
        """
        haproxy_service_name = hooks._get_haproxy_service_name()
        self.assertEqual(haproxy_service_name, "landscapehaproxy")

    def test_no_haproxy_service_name_if_not_related_to_haproxy(self):
        """
        _get_haproxy_service_name() returns None if we are not related to
        haproxy.
        """
        def no_website_relation(relation_name):
            return None

        self.addCleanup(setattr, hooks.juju, "relation_ids",
                        hooks.juju.relation_ids)
        hooks.juju.relation_ids = no_website_relation
        haproxy_service_name = hooks._get_haproxy_service_name()
        self.assertIsNone(haproxy_service_name)

    def test_no_haproxy_service_name_if_no_units_in_relation(self):
        """
        _get_haproxy_service_name() returns None if we are related to haproxy,
        but that relation has no units.
        """
        def no_units(relation_id):
            return []

        self.addCleanup(setattr, hooks.juju, "relation_list",
                        hooks.juju.relation_list)
        hooks.juju.relation_list = no_units
        haproxy_service_name = hooks._get_haproxy_service_name()
        self.assertIsNone(haproxy_service_name)

    def test__get_vhost_template(self):
        """
        The haproxy prefix in the template variables is replaced by the
        name of the actual haproxy service that is part of the deployment.
        """
        template_file = "vhostssl.tmpl"
        with open("%s/config/%s" % (hooks.ROOT, template_file), "r") as t:
            original_template = t.read()
        new_template = hooks._get_vhost_template(template_file,
                                                 "landscape-haproxy")
        self.assertIn("{{ haproxy_msgserver }}", original_template)
        self.assertNotIn("{{ landscape-haproxy_msgserver }}",
                         original_template)
        self.assertIn("{{ landscape-haproxy_msgserver }}", new_template)


class TestHooksServiceMock(TestHooks):

    all_services = [
        {"service_name": "foo",
         "servers": [[
             "foo", "localhost", "80",
             "check inter 5000 rise 2 fall 5 maxconn 50"]],
         "service_options": [
             "mode http", "balance leastconn", "option httpchk foo"],
         "errorfiles": []},
        {"service_name": "bar",
         "servers":
            [["bar", "localhost", "81",
              "check inter 5000 rise 2 fall 5 maxconn 50"],
             ["bar", "localhost", "82",
              "check inter 5000 rise 2 fall 5 maxconn 50"]],
         "service_options": [
             "mode http", "balance leastconn",
             "option httpchk GET / HTTP/1.0"],
         "errorfiles": []},
        {"service_name": "baz",
         "servers": [["baz", "localhost", "82", "server"],
                     ["baz", "localhost", "83", "server"],
                     ["baz", "localhost", "84", "server"]],
         "service_options": ["options"],
         "errorfiles": []}]

    def setUp(self):
        super(TestHooksServiceMock, self).setUp()
        self.filename = self.makeFile()
        file(self.filename, "w").write("<html></html>")
        self.mock_service_data()

    def tearDown(self):
        self.restore_service_data()
        super(TestHooksServiceMock, self).tearDown()

    def restore_service_data(self):
        hooks.juju.config = self.config
        hooks.SERVICE_PROXY = self._SERVICE_PROXY
        hooks.SERVICE_DEFAULT = self._SERVICE_DEFAULT
        hooks.SERVICE_COUNT = self._SERVICE_COUNT

    def mock_service_data(self):
        self.config = hooks.juju.config
        self._SERVICE_PROXY = hooks.SERVICE_PROXY
        self._SERVICE_DEFAULT = hooks.SERVICE_DEFAULT
        self._SERVICE_COUNT = hooks.SERVICE_COUNT

        hooks.juju.config["services"] = "foo bar baz"
        hooks.juju.config["service-count"] = "foo:1 bar:2"
        hooks.SERVICE_PROXY = {
            "foo": {"port": "80", "httpchk": "foo"},
            "bar": {"port": "81"},
            "baz": {
                "port": "82", "httpchk": None,
                "server_options": "server",
                "service_options": ["options"]},
            "qux": {
                "port": "83",
                "errorfiles": [{
                    "http_status": 403,
                    "path": self.filename}]}}
        hooks.SERVICE_DEFAULT = {
            "foo": "FOO",
            "bar": "BAR",
            "baz": "BAZ"}
        hooks.SERVICE_COUNT = {
            "foo": [1, 4, None],
            "bar": [1, 4, None],
            "baz": [1, 4, None]}

    def test_format_service(self):
        """
        _format_service sends back data in a form haproxy expects.
        The "bar" service (overridden above) does not have any options in
        the definition dict.
        """
        result = hooks._format_service("bar", 1, **hooks.SERVICE_PROXY["bar"])
        baseline = {"service_name": "bar",
                    "servers": [[
                        "bar", "localhost", "81",
                        "check inter 5000 rise 2 fall 5 maxconn 50"]],
                    "service_options": [
                        "mode http", "balance leastconn",
                        "option httpchk GET / HTTP/1.0"],
                    "errorfiles": []}
        self.assertEqual(baseline, result)

    def test_format_service_with_option(self):
        """
        _format_service sets things up as haproxy expects
        when one option is specified.  The "foo" service (overridden above),
        has just a single option specified.
        """
        result = hooks._format_service("foo", 1, **hooks.SERVICE_PROXY["foo"])
        baseline = {
            "service_name": "foo",
            "servers": [[
                "foo", "localhost", "80",
                "check inter 5000 rise 2 fall 5 maxconn 50"]],
            "service_options": [
                "mode http", "balance leastconn", "option httpchk foo"],
            "errorfiles": []}
        self.assertEqual(baseline, result)

    def test_format_service_with_more_options(self):
        """
        _format_service sets things up as haproxy expects
        when many options are specified, the "baz" service (overridden above),
        has multiple options specified in the dict.  Also, specify a higher
        server count and make sure servers reacts accordingly.
        """
        result = hooks._format_service("baz", 2, **hooks.SERVICE_PROXY["baz"])
        baseline = {"service_name": "baz",
                    "servers": [["baz", "localhost", "82", "server"],
                                ["baz", "localhost", "83", "server"]],
                    "service_options": ["options"],
                    "errorfiles": []}
        self.assertEqual(baseline, result)

    def test_format_service_with_errorfiles(self):
        """
        When errorfiles are specified, communicate them to the relation and
        include the file contents, base64 encoded.  Each errorfile spec
        includes the http code, the path and the file contents.
        """
        result = hooks._format_service("qux", 1, **hooks.SERVICE_PROXY["qux"])
        baseline = {
            "service_name": "qux",
            "servers": [["qux", "localhost", "83",
                         "check inter 5000 rise 2 fall 5 maxconn 50"]],
            "errorfiles": [{
                "http_status": 403,
                "path": self.filename,
                "content": base64.b64encode("<html></html>")}],
            "service_options": [
                "mode http", "balance leastconn",
                "option httpchk GET / HTTP/1.0"]}
        self.assertEqual(baseline, result)

    def test_format_service_with_errorfile_not_found(self):
        """
        A missing errorfile raises an IOError.
        """
        errorfiles = hooks.SERVICE_PROXY["qux"]["errorfiles"]
        errorfiles[0]["path"] = "/does/not/exist.html"
        self.assertRaises(IOError, hooks._format_service, "qux", 1,
                          **hooks.SERVICE_PROXY["qux"])

    def test_get_services(self):
        """
        helper method get_services bulk-gets data in a format that haproxy
        expects.
        """
        result = hooks._get_services_haproxy()
        baseline = self.all_services
        self.assertEqual(baseline, result)

    def test_website_relation_joined(self):
        """
        Ensure the website relation joined hook spits out settings when run.
        """
        hooks.website_relation_joined()
        baseline = (
            ("services", yaml.safe_dump(self.all_services)),
            ("hostname", "localhost"),
            ("port", 80))
        self.assertEqual(baseline, hooks.juju._outgoing_relation_data)

    def test_notify_website_relation(self):
        """
        notify_website_relation actually does a relation set with
        my correct mocked data.
        """
        hooks.notify_website_relation()
        baseline = (("services", yaml.safe_dump(self.all_services)),)
        self.assertEqual(baseline, hooks.juju._outgoing_relation_data)

    def test_notify_vhost_config_relation_specify_id(self):
        """
        notify the vhost-config relation on a separate ID.
        """
        hooks.notify_vhost_config_relation("haproxy", "foo/0")
        with open("%s/config/vhostssl.tmpl" % hooks.ROOT, 'r') as f:
            vhostssl_template = f.read()
        with open("%s/config/vhost.tmpl" % hooks.ROOT, 'r') as f:
            vhost_template = f.read()
        baseline = yaml.dump(
            [{"port": "443", "template": base64.b64encode(vhostssl_template)},
             {"port": "80", "template": base64.b64encode(vhost_template)}])
        self.assertEqual(
            (("vhosts", baseline),), hooks.juju._outgoing_relation_data)

    def test_notify_vhost_config_relation_legacy_template(self):
        """
        If the landscape-server package being installed has offline pages
        under the static dir, the legacy templates are used.
        """
        self.addCleanup(
            setattr, hooks, "HAS_OLD_ERROR_PATH", hooks.HAS_OLD_ERROR_PATH)
        hooks.HAS_OLD_ERROR_PATH = True
        hooks.notify_vhost_config_relation("haproxy", "foo/0")
        with open("%s/config/vhostssl.tmpl.legacy" % hooks.ROOT, 'r') as f:
            vhostssl_template = f.read()
        with open("%s/config/vhost.tmpl.legacy" % hooks.ROOT, 'r') as f:
            vhost_template = f.read()
        baseline = yaml.dump(
            [{"port": "443", "template": base64.b64encode(vhostssl_template)},
             {"port": "80", "template": base64.b64encode(vhost_template)}])
        self.assertEqual(
            (("vhosts", baseline),), hooks.juju._outgoing_relation_data)

    def test_notify_vhost_config_relation(self):
        """notify the vhost-config relation on the "current" ID."""
        hooks.notify_vhost_config_relation("haproxy")
        with open("%s/config/vhostssl.tmpl" % hooks.ROOT, 'r') as f:
            vhostssl_template = f.read()
        with open("%s/config/vhost.tmpl" % hooks.ROOT, 'r') as f:
            vhost_template = f.read()
        baseline = yaml.dump(
            [{"port": "443", "template": base64.b64encode(vhostssl_template)},
             {"port": "80", "template": base64.b64encode(vhost_template)}])
        self.assertEqual(
            (("vhosts", baseline),), hooks.juju._outgoing_relation_data)

    def test_vhost_config_relation_changed_exit_no_configuration(self):
        """Ensure vhost_relation_changed deferrs if db is not up."""
        os.environ["JUJU_RELATION"] = "vhost-config"
        self.assertRaises(SystemExit, hooks.vhost_config_relation_changed)
        self.assertEquals(len(hooks.juju._logs), 1)
        self.assertIn('Database not ready yet', hooks.juju._logs[0])

    def test_vhost_config_relation_changed_wait_apache_servername(self):
        """Ensure vhost_relation_changed deferrs if db is not up."""
        os.environ["JUJU_RELATION"] = "vhost-config"
        _get_config_obj = self.mocker.replace(hooks._get_config_obj)
        _get_config_obj(hooks.LANDSCAPE_SERVICE_CONF)
        self.mocker.result({
            "stores": {
                "main": "database",
                "host": "host",
                "user": "user",
                "password": "password"}})
        notify_vhost = self.mocker.replace(hooks.notify_vhost_config_relation)
        notify_vhost(hooks._get_haproxy_service_name(), None)
        self.mocker.replay()
        self.assertRaises(SystemExit, hooks.vhost_config_relation_changed)
        self.assertIn('Waiting for data from apache', hooks.juju._logs[-1])

    def test_vhost_config_relation_changed_fail_root_url(self):
        """Ensure vhost_relation_changed deferrs if db is not up."""
        os.environ["JUJU_RELATION"] = "vhost-config"
        _get_config_obj = self.mocker.replace(hooks._get_config_obj)
        _get_config_obj(hooks.LANDSCAPE_SERVICE_CONF)
        hooks.juju._incoming_relation_data += (("servername", "foobar"),)
        self.mocker.result({
            "stores": {
                "main": "database",
                "host": "host",
                "user": "user",
                "password": "password"}})
        notify_vhost = self.mocker.replace(hooks.notify_vhost_config_relation)
        notify_vhost(hooks._get_haproxy_service_name(), None)
        is_db_up = self.mocker.replace(hooks._is_db_up)
        is_db_up()
        self.mocker.result(False)
        self.mocker.replay()
        self.assertRaises(SystemExit, hooks.vhost_config_relation_changed)
        self.assertIn(
            'Waiting for database to become available, deferring',
            hooks.juju._logs[-1])

    def test_vhost_config_relation_changed_fail_root_url_db_update(self):
        """vhost_config_relation_changed should error if db update fails"""
        os.environ["JUJU_RELATION"] = "vhost-config"
        _get_config_obj = self.mocker.replace(hooks._get_config_obj)
        _get_config_obj(hooks.LANDSCAPE_SERVICE_CONF)
        hooks.juju._incoming_relation_data += (("servername", "foobar"),)
        self.mocker.result({
            "stores": {
                "main": "database",
                "host": "host",
                "user": "user",
                "password": "password"}})
        notify_vhost = self.mocker.replace(hooks.notify_vhost_config_relation)
        notify_vhost(hooks._get_haproxy_service_name(), None)
        is_db_up = self.mocker.replace(hooks._is_db_up)
        is_db_up()
        self.mocker.result(True)
        self.mocker.replay()
        self.assertRaises(psycopg2.Error, hooks.vhost_config_relation_changed)

    def test_vhost_config_relation_changed_cert_not_provided(self):
        """
        Ensure vhost_relation_changed runs to completion.

        Existing cert should be removed.
        """
        os.environ["JUJU_RELATION"] = "vhost-config"
        hooks.SSL_CERT_LOCATION = tempfile.NamedTemporaryFile().name
        _get_config_obj = self.mocker.replace(hooks._get_config_obj)
        _get_config_obj(hooks.LANDSCAPE_SERVICE_CONF)
        hooks.juju._incoming_relation_data += (("servername", "foobar"),)
        self.mocker.result({
            "stores": {
                "main": "database",
                "host": "host",
                "user": "user",
                "password": "password"}})
        notify_vhost = self.mocker.replace(hooks.notify_vhost_config_relation)
        notify_vhost(hooks._get_haproxy_service_name(), None)
        mock_conn = self.mocker.mock()
        mock_conn.close()
        connect_exclusive = self.mocker.replace(hooks.util.connect_exclusive)
        connect_exclusive("host", "user", "password")
        self.mocker.result(mock_conn)
        change_root_url = self.mocker.replace(hooks.util.change_root_url)
        change_root_url(
            "database", "user", "password", "host", "https://foobar/")
        config_changed = self.mocker.replace(hooks.config_changed)
        config_changed()
        is_db_up = self.mocker.replace(hooks._is_db_up)
        is_db_up()
        self.mocker.result(True)
        self.mocker.replay()
        hooks.vhost_config_relation_changed()
        self.assertFalse(os.path.exists(hooks.SSL_CERT_LOCATION))

    def test_vhost_config_relation_changed_ssl_cert_provided(self):
        """
        Ensure vhost_relation_changed runs to completion.

        Cert passed in to other side of relation should be written on disk.
        """
        os.environ["JUJU_RELATION"] = "vhost-config"
        hooks.SSL_CERT_LOCATION = tempfile.NamedTemporaryFile().name
        _get_config_obj = self.mocker.replace(hooks._get_config_obj)
        _get_config_obj(hooks.LANDSCAPE_SERVICE_CONF)
        hooks.juju._incoming_relation_data += (("servername", "foobar"),)
        hooks.juju._incoming_relation_data += (
            ("ssl_cert", base64.b64encode("foobar")),)
        self.mocker.result({
            "stores": {
                "main": "database",
                "host": "host",
                "user": "user",
                "password": "password"}})
        notify_vhost = self.mocker.replace(hooks.notify_vhost_config_relation)
        notify_vhost(hooks._get_haproxy_service_name(), None)
        is_db_up = self.mocker.replace(hooks._is_db_up)
        is_db_up()
        self.mocker.result(True)
        mock_conn = self.mocker.mock()
        mock_conn.close()
        connect_exclusive = self.mocker.replace(hooks.util.connect_exclusive)
        connect_exclusive("host", "user", "password")
        self.mocker.result(mock_conn)
        change_root_url = self.mocker.replace(hooks.util.change_root_url)
        change_root_url(
            "database", "user", "password", "host", "https://foobar/")
        config_changed = self.mocker.replace(hooks.config_changed)
        config_changed()
        self.mocker.replay()
        hooks.vhost_config_relation_changed()
        self.assertTrue(os.path.exists(hooks.SSL_CERT_LOCATION))
        with open(hooks.SSL_CERT_LOCATION, 'r') as f:
            self.assertEqual("foobar", f.read())

    def test_vhost_config_relation_exits_if_haproxy_not_ready(self):
        """
        notify_vhost_config_relation() is not called if the haproxy relation
        is not there.
        """
        def should_not_be_here(*args):
            raise AssertionError("notify_vhost_config_relation() should not "
                                 "be called")

        self.addCleanup(setattr, hooks, "vhost_config_relation_changed",
                        hooks.vhost_config_relation_changed)
        hooks.notify_vhost_config_relation = should_not_be_here
        get_haproxy_service_name = self.mocker.replace(
            hooks._get_haproxy_service_name)
        get_haproxy_service_name()
        self.mocker.result(None)
        self.mocker.replay()
        hooks.vhost_config_relation_changed()


class TestHooksUtils(TestHooks):

    def test__setup_apache(self):
        """
        Responsible for setting up apache to serve static content.
        - various 'a2*' commands need to be mocked and tested to ensure
          proper parameters are passed.
        - make sure we actually replace '@hostname@' with 'localhost' in the
          site file we are installing.
        - ensure new file has '.conf' extension.
        """
        tempdir = self.makeDir()
        with open("%s/default.random_extension" % tempdir, 'w') as f:
            f.write("HI!")
        with open("%s/default2.conf" % tempdir, 'w') as f:
            f.write("HI!")
        # Replace dir, but leave basename to check that it has '.conf'
        # (new requirement with Trusty apache2)
        site_file = os.path.basename(hooks.LANDSCAPE_APACHE_SITE)
        hooks.LANDSCAPE_APACHE_SITE = "%s/%s" % (tempdir, site_file)
        _a2enmods = self.mocker.replace(hooks._a2enmods)
        _a2dissite = self.mocker.replace(hooks._a2dissite)
        _a2ensite = self.mocker.replace(hooks._a2ensite)
        _service = self.mocker.replace(hooks._service)
        _a2enmods(["rewrite", "proxy_http", "ssl", "headers", "expires"])
        _a2dissite("default.random_extension")
        _a2dissite("default2.conf")
        _a2ensite("landscape.conf")
        _service("apache2", "restart")
        self.mocker.replay()
        hooks._setup_apache()
        self.assertTrue(os.path.exists("%s/landscape.conf" % tempdir))
        with open("%s/landscape.conf" % tempdir, 'r') as f:
            site_text = f.read()
        self.assertFalse("@hostname@" in site_text)
        self.assertTrue("localhost" in site_text)
        self.assertTrue("/offline/unauthorized.html" in site_text)

    def test__setup_apache_legacy(self):
        """
        Use ".legacy" apache templates if the location of offline packages
        is under the old static directory.
        """
        self.addCleanup(
            setattr, hooks, "HAS_OLD_ERROR_PATH", hooks.HAS_OLD_ERROR_PATH)
        hooks.HAS_OLD_ERROR_PATH = True
        tempdir = self.makeDir()
        with open("%s/default.random_extension" % tempdir, 'w') as f:
            f.write("HI!")
        with open("%s/default2.conf" % tempdir, 'w') as f:
            f.write("HI!")
        # Replace dir, but leave basename to check that it has '.conf'
        # (new requirement with Trusty apache2)
        site_file = os.path.basename(hooks.LANDSCAPE_APACHE_SITE)
        hooks.LANDSCAPE_APACHE_SITE = "%s/%s" % (tempdir, site_file)
        _a2enmods = self.mocker.replace(hooks._a2enmods)
        _a2dissite = self.mocker.replace(hooks._a2dissite)
        _a2ensite = self.mocker.replace(hooks._a2ensite)
        _service = self.mocker.replace(hooks._service)
        _a2enmods(["rewrite", "proxy_http", "ssl", "headers", "expires"])
        _a2dissite("default.random_extension")
        _a2dissite("default2.conf")
        _a2ensite("landscape.conf")
        _service("apache2", "restart")
        self.mocker.replay()
        hooks._setup_apache()
        self.assertTrue(os.path.exists("%s/landscape.conf" % tempdir))
        with open("%s/landscape.conf" % tempdir, 'r') as f:
            site_text = f.read()
        self.assertIn("/static/offline/unauthorized.html", site_text)<|MERGE_RESOLUTION|>--- conflicted
+++ resolved
@@ -990,8 +990,6 @@
         with open(source, "w") as fp:
             fp.write("LICENSE_FILE_TEXT from curl")
         hooks.juju.config["license-file"] = "file:///%s" % source
-<<<<<<< HEAD
-=======
         hooks._install_license()
         self.assertFileContains(
             hooks.LANDSCAPE_LICENSE_DEST, "LICENSE_FILE_TEXT from curl")
@@ -1012,7 +1010,6 @@
         with open(source, "w") as fp:
             fp.write("LICENSE_FILE_TEXT from curl")
         hooks.juju.config["license-file"] = "\n\n\nfile:///%s" % source
->>>>>>> 71cc95a6
         hooks._install_license()
         self.assertFileContains(
             hooks.LANDSCAPE_LICENSE_DEST, "LICENSE_FILE_TEXT from curl")
