--- conflicted
+++ resolved
@@ -8,14 +8,6 @@
    ErrorLog /var/log/apache2/landscape_error.log
    CustomLog /var/log/apache2/landscape_access.log combined
    DocumentRoot /opt/canonical/landscape/apacheroot/
-<<<<<<< HEAD
-
-   # Set a Via header in outbound requests to the proxy, so proxied apps can
-   # know who the actual client is
-   ProxyVia on
-   ProxyTimeout 305
-=======
->>>>>>> 015d151b
 
    <Directory "/">
      Options +Indexes
