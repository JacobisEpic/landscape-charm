--- conflicted
+++ resolved
@@ -26,15 +26,6 @@
                 vhost_https_template: include-base64://vhostssl.tmpl
                 vhost_http_template: include-base64://vhost.tmpl
 
-<<<<<<< HEAD
-_common-max:
-    inherits: _common
-    services:
-        juju-gui:
-            expose: True
-            branch: lp:~landscape/landscape-charm/juju-gui
-=======
->>>>>>> 015d151b
 
 landscape:
     inherits: _common
@@ -55,7 +46,6 @@
         - ["landscape:db-admin", "postgresql:db-admin"]
         - ["haproxy:website", "apache2:reverseproxy"]
 
-<<<<<<< HEAD
 landscape-storage:
     inherits: _common
     series: precise
@@ -84,8 +74,6 @@
         - ["landscape:db-admin", "postgresql:db-admin"]
         - ["haproxy:website", "apache2:reverseproxy"]
 
-=======
->>>>>>> 015d151b
 landscape-with-upstream:
     inherits: landscape
     services:
@@ -102,14 +90,10 @@
     inherits: _common
     series: precise
     services:
-<<<<<<< HEAD
-        juju-gui:
-=======
         postgresql:
             num_units: 2
         juju-gui:
             expose: True
->>>>>>> 015d151b
             branch: lp:~landscape/landscape-charm/juju-gui
         landscape:
             branch: lp:~landscape/landscape-charm/trunk
