--- conflicted
+++ resolved
@@ -98,11 +98,7 @@
             return error.object
         else:
             return contents.encode("utf-8")
-<<<<<<< HEAD
- 
-=======
-
->>>>>>> aaf7a205
+
     def get_text_file(self, path, service, unit=None):
         """Return the content of a text file on the given unit."""
         unit_sentry = self._get_service_unit(service, unit=unit)
@@ -447,8 +443,6 @@
             raise RuntimeError(output)
 
     def _get_service_unit(self, service, unit=None):
-<<<<<<< HEAD
-=======
         """Get the given unit for the specified service.
 
         @param service: The name of the Juju service
@@ -460,7 +454,6 @@
         E.g., _get_service_unit("landscape-server", 5) will return the
         landscape-server/5 unit.
         """
->>>>>>> aaf7a205
         if unit is not None:
             unit_name = "{}/{}".format(service, unit)
             unit = self._deployment.sentry.unit["landscape-server/%d" % unit]
@@ -470,10 +463,6 @@
                 if unit_name.startswith("{}/".format(service))]
         return self._deployment.sentry.unit[unit_name]
 
-<<<<<<< HEAD
-
-=======
->>>>>>> aaf7a205
 
 class IntegrationTest(TestWithFixtures):
     """Charm integration tests.
