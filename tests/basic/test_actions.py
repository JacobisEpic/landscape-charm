--- conflicted
+++ resolved
@@ -31,7 +31,6 @@
         self.assertEqual([], service_status["stopped"])
         self.assertTrue(len(service_status["running"]) > 0)
 
-<<<<<<< HEAD
     def test_resume_fail(self):
         """
         If some service fail to start, for example due to not migrating
@@ -51,8 +50,7 @@
 
         remove_fake_db_patch()
         result = self.environment.resume_landscape()
-        self.assertEqual("completed", result["status"])
-=======
+
     def test_bootstrap(self):
         """
         A landscape unit can be bootstrapped to create an admin account.
@@ -72,5 +70,4 @@
 
         post_data = ("login.email=foo@bar&login.password=bar&login=Login"
                      "form-security-token=%s" % token)
-        self.environment.check_url("/redirect", "foo", post_data=post_data)
->>>>>>> d9e2e014
+        self.environment.check_url("/redirect", "foo", post_data=post_data)