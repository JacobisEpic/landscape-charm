#!/usr/bin/python3
"""
This test creates a real landscape deployment, and runs some checks against it.
"""

from subprocess import check_output, STDOUT
import shutil
import logging
import amulet
import yaml
import sys
from time import sleep
import json

#TODO:
# - amulet bug: juju-deployer include directives don't take path into
#               consideration
# - amulet bug: couldn't get sentries to work... need to retry
# - amulet bug: juju environment is assumed from the data file.
# - amulet bug: proper juju deployer files are assembled from multiple
#               stanzas, amulet doesn't appear to support this.
# - amulet bug: it chokes if the config file doesn't contain all stanzas

class LandscapeTestError(Exception):

    def __init__(self, msg, output):
        self.msg = msg
        self.output = output

class ServiceNotFound(Exception):

    def __init__(self, service_name):
        self.service_name = service_name

class LandscapeLiveTests(object):

    def __init__(self, deployment):
        self.deployment = deployment
        self.status = self._juju_status()
        self.frontend = self._find_service("apache2")
    
    def _juju_status(self):
        cmd = ["juju", "status", "--format=json"]
        output = check_output(cmd).decode('utf-8').strip()
        return json.loads(output)

    def _find_service(self, service_name):
        """
        Given a service name, return the public address of its first unit.
        Doesn't handle subordinates, sorry.
        """
        services = self.status["services"]
        if service_name not in services:
            raise ServiceNotFound(service_name)
        service = services[service_name]
        units = service.get("units", {})
        unit_keys = list(sorted(units.keys()))
        if unit_keys:
            public_address = units[unit_keys[0]].get("public-address", "")
            logging.info("Service %s can be found at %s" %
                         (service_name, public_address))
            return public_address
        else:
            raise ServiceNotFound(service_name)

    def run_tests(self):
        tests = filter(callable, [getattr(self,i)
                       for i in dir(self) if i.startswith('test_')])
        for test in tests:
            test_name = test.func_name.lstrip("test_")
            logging.info("Running test %s" % test_name)
            test()

    def check_url(self, url, good_content, post_data=None, header=None,
                  interval=10, attempts=60):
        cmd = ["curl", url, "-k", "-L", "-s"]
        if post_data:
            cmd.extend(["-d", post_data])
        if header:
            cmd.extend(["-H", header])
        while True: 
            output = check_output(cmd).decode('utf-8').strip()
            if good_content in output:
                return True
            attempts = attempts - 1
            if attempts == 0:
                break
            sleep(interval)
        raise LandscapeTestError(
            "Didn't find \"%s\" in output" % good_content, output)
            
    def test_app(self):
        good_content = "New user - Landscape"
        self.check_url("https://%s/" % self.frontend, good_content)

    def test_msg(self):
        good_content = "ds8:messagesl;s11:server-uuid"
        post_data = "ds8:messagesl;s22:next-expected-sequencei0;s8:sequencei0;;"
        header = "X-MESSAGE-API: 3.1"
        self.check_url("https://%s/message-system" % self.frontend,
                       good_content, post_data, header)

    def test_ping(self):
        good_content = "ds5:errors19:provide insecure_id;"
        self.check_url("http://%s/ping" % self.frontend, good_content)

    def test_ssh(self):
        good_content = "buffers/cache"
        output = check_output(["juju", "ssh", "landscape/0", "free -m"],
<<<<<<< HEAD
                              stderr=STDOUT).decode('utf-8')
        if not "buffers/cache" in output:
            raise LandscapeTestError("ssh", output)
        logging.info("ssh passed")

def deploy(config):
    logging.info("Testing Basic Deployment of the Landscape Charm Stack")
    logging.basicConfig(
        level='DEBUG', format='%(asctime)s %(levelname)s %(message)s')
    shutil.copy2("config/vhostssl.tmpl", ".")
    shutil.copy2("config/vhost.tmpl", ".")
    shutil.copy2("config/repo-file", ".")
    shutil.copy2("config/license-file", ".")

    d = amulet.Deployment(sentries=False)
    d.load(config)

    d.setup(timeout=2000)
    return d

def main():
    logging.basicConfig(
        level='DEBUG', format='%(asctime)s %(levelname)s %(message)s')
    with open("test-config.yaml", "r") as myfile:
        data = yaml.load(myfile.read())
    deployment = deploy(data)

    try:
        live_tests = LandscapeLiveTests(deployment)
        live_tests.run_tests()
    except LandscapeTestError as e:
        logging.error(
            "Test %s failed. Output:\n%s" % (e.test_name,e.output))
    except ServiceNotFound as e:
        logging.error("Couldn't find service %s in this deployment." %
                    e.service_name)
    else:
        logging.info("Tests succeeded.")
        sys.exit(0)

    sys.exit(1)

main()
=======
                              stderr=STDOUT)
        if not good_content in output:
            raise LandscapeTestError("Didn't find \"%s\" in output", output)


def _resolve_include(value):
    """
    resolve include-*:// style links in the way that
    juju-deployer does.  I cut and paste this code for now
    since it was a bit burried in a method.  The goal is
    to move this into amulet, I really don't want to maintain
    this here.
    """
    for include_type in ["file", "base64"]:
        if (not isinstance(value, str)
            or not value.startswith(
                "include-%s://" % include_type)):
            continue
        include, fname = value.split("://", 1)
        include_path = resolve_include(fname, ".")
        with open(include_path) as fh:
            result = fh.read()
            if include_type == "base64":
                result = b64encode(result)
            return result
    return value


def load_deployer_config(yaml_file):
    """
    return a deployer config file in a format that amulet expects
    """
    config = ConfigStack([yaml_file])
    config.load()
    deployment = config.get("landscape")
    data = deployment.data

    if "relations" not in data:
        data["relations"] = {}

    for service_name, service in data["services"].iteritems():
        if "options" in service:
            for key, value in service["options"].items():
                service["options"][key] = _resolve_include(value)

    # FIXME: This is only needed since amulet switches your environment
    #        if you pass in a config.  There are ways to break this
    #        parsing (like including a quote in your environment name).
    output = check_output(['juju', 'env']).split()
    env = output[2].strip('"')

    return {env: data}


logging.basicConfig(
    level='DEBUG', format='%(asctime)s %(levelname)s %(message)s')
logging.info("Testing Basic Deployment of the Landscape Charm Stack")
shutil.copy2("config/vhostssl.tmpl", ".")
shutil.copy2("config/vhost.tmpl", ".")
shutil.copy2("config/repo-file", ".")
shutil.copy2("config/license-file", ".")

d = amulet.Deployment(sentries=False)
config = load_deployer_config("config/landscape-deployments.cfg")
d.load(config)

d.setup(timeout=2000)

try:
    live_tests = LandscapeLiveTests(d)
    live_tests.run_tests()
except LandscapeTestError as e:
    logging.error("%s\n%s" % (e.msg, e.output))
    logging.error("Test failed.")
except ServiceNotFound as e:
    logging.error("Couldn't find service %s in this deployment." %
                  e.service_name)
else:
    logging.info("Tests succeeded.")
    sys.exit(0)

sys.exit(1)
>>>>>>> 576bdf0c
<|MERGE_RESOLUTION|>--- conflicted
+++ resolved
@@ -107,11 +107,10 @@
     def test_ssh(self):
         good_content = "buffers/cache"
         output = check_output(["juju", "ssh", "landscape/0", "free -m"],
-<<<<<<< HEAD
                               stderr=STDOUT).decode('utf-8')
-        if not "buffers/cache" in output:
-            raise LandscapeTestError("ssh", output)
-        logging.info("ssh passed")
+        if not good_content in output:
+            raise LandscapeTestError("Didn't find \"%s\" in output", output)
+
 
 def deploy(config):
     logging.info("Testing Basic Deployment of the Landscape Charm Stack")
@@ -127,6 +126,7 @@
 
     d.setup(timeout=2000)
     return d
+
 
 def main():
     logging.basicConfig(
@@ -150,88 +150,5 @@
 
     sys.exit(1)
 
-main()
-=======
-                              stderr=STDOUT)
-        if not good_content in output:
-            raise LandscapeTestError("Didn't find \"%s\" in output", output)
 
-
-def _resolve_include(value):
-    """
-    resolve include-*:// style links in the way that
-    juju-deployer does.  I cut and paste this code for now
-    since it was a bit burried in a method.  The goal is
-    to move this into amulet, I really don't want to maintain
-    this here.
-    """
-    for include_type in ["file", "base64"]:
-        if (not isinstance(value, str)
-            or not value.startswith(
-                "include-%s://" % include_type)):
-            continue
-        include, fname = value.split("://", 1)
-        include_path = resolve_include(fname, ".")
-        with open(include_path) as fh:
-            result = fh.read()
-            if include_type == "base64":
-                result = b64encode(result)
-            return result
-    return value
-
-
-def load_deployer_config(yaml_file):
-    """
-    return a deployer config file in a format that amulet expects
-    """
-    config = ConfigStack([yaml_file])
-    config.load()
-    deployment = config.get("landscape")
-    data = deployment.data
-
-    if "relations" not in data:
-        data["relations"] = {}
-
-    for service_name, service in data["services"].iteritems():
-        if "options" in service:
-            for key, value in service["options"].items():
-                service["options"][key] = _resolve_include(value)
-
-    # FIXME: This is only needed since amulet switches your environment
-    #        if you pass in a config.  There are ways to break this
-    #        parsing (like including a quote in your environment name).
-    output = check_output(['juju', 'env']).split()
-    env = output[2].strip('"')
-
-    return {env: data}
-
-
-logging.basicConfig(
-    level='DEBUG', format='%(asctime)s %(levelname)s %(message)s')
-logging.info("Testing Basic Deployment of the Landscape Charm Stack")
-shutil.copy2("config/vhostssl.tmpl", ".")
-shutil.copy2("config/vhost.tmpl", ".")
-shutil.copy2("config/repo-file", ".")
-shutil.copy2("config/license-file", ".")
-
-d = amulet.Deployment(sentries=False)
-config = load_deployer_config("config/landscape-deployments.cfg")
-d.load(config)
-
-d.setup(timeout=2000)
-
-try:
-    live_tests = LandscapeLiveTests(d)
-    live_tests.run_tests()
-except LandscapeTestError as e:
-    logging.error("%s\n%s" % (e.msg, e.output))
-    logging.error("Test failed.")
-except ServiceNotFound as e:
-    logging.error("Couldn't find service %s in this deployment." %
-                  e.service_name)
-else:
-    logging.info("Tests succeeded.")
-    sys.exit(0)
-
-sys.exit(1)
->>>>>>> 576bdf0c
+main()