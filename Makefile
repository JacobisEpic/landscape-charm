#!/usr/bin/make
PYTHON := /usr/bin/env python

test:
	@cd hooks && trial lib

ci-test:
	./dev/ubuntu-deps
	$(MAKE) test

verify-juju-test:
	@echo "Checking for ... "
	@echo -n "juju-test: "
	@if [ -z `which juju-test` ]; then \
		echo -e "\nRun ./dev/ubuntu-deps to get the juju-test command installed"; \
		exit 1;\
	else \
		echo "installed"; \
	fi 

update-charm-revision-numbers: bundles
	@dev/update-charm-revision-numbers \
		$(EXTRA_UPDATE_ARGUMENTS) \
		apache2 postgresql juju-gui haproxy rabbitmq-server nfs

test-depends: verify-juju-test bundles
	@cd tests && trial test_helpers.py

bundles:
	@if [ -d bundles ]; then \
	    bzr up bundles; \
	else \
	    bzr co lp:~landscape/landscape-charm/bundles-trunk-new-charm bundles; \
	fi

secrets:
	@if [ -d secrets ]; then \
	    bzr up secrets; \
	else \
	    bzr co lp:~landscape/landscape/secrets secrets; \
	fi

integration-test: test-depends
	juju test --set-e -p SKIP_SLOW_TESTS,LS_CHARM_SOURCE,JUJU_HOME,JUJU_ENV -v --timeout 3000s

integration-test-dense-maas: test-depends
	DEPLOYER_TARGET=landscape-dense-maas make integration-test

# Run integration tests using the LDS package from the lds-trunk PPA
<<<<<<< HEAD
integration-test-trunk: test-depends secrets
	LS_CHARM_SOURCE=lds-trunk-ppa make integration-test

deploy-dense-maas: bundles
	./dev/deployer dense-maas

deploy: bundles
	./dev/deployer scalable
=======
integration-test-trunk: secrets
	LS_CHARM_SOURCE="lds-trunk-ppa" make integration-test

deploy-dense-maas: test-depends
	SKIP_TESTS=1 DEPLOYER_TARGET=landscape-dense-maas tests/01-begin.py
>>>>>>> b383620b

repo-file-trunk: secrets
	grep -e "^source:" secrets/lds-trunk-ppa | cut -f 2- -d " " > config/repo-file

lint:
	flake8 --exclude=charmhelpers hooks
	pyflakes3 tests dev/update-charm-revision-numbers
	find . -name *.py -not -path "./old/*" -not -path "*/charmhelpers/*" -print0 | xargs -0 pep8
	pep8 tests dev/update-charm-revision-numbers 

clean:
	@rm -rf bundles

.PHONY: lint \
	test-depends \
	deploy-dense-maas \
	integration-test \
	verify-juju-test \
	test \
	clean \
	update-charm-revision-numbers \
	bundles \
	deploy

dev/charm_helpers_sync.py:
	@mkdir -p dev
	@bzr cat lp:charm-helpers/tools/charm_helpers_sync/charm_helpers_sync.py \
        > dev/charm_helpers_sync.py

sync: dev/charm_helpers_sync.py
	$(PYTHON) dev/charm_helpers_sync.py -c charm-helpers.yaml<|MERGE_RESOLUTION|>--- conflicted
+++ resolved
@@ -47,7 +47,6 @@
 	DEPLOYER_TARGET=landscape-dense-maas make integration-test
 
 # Run integration tests using the LDS package from the lds-trunk PPA
-<<<<<<< HEAD
 integration-test-trunk: test-depends secrets
 	LS_CHARM_SOURCE=lds-trunk-ppa make integration-test
 
@@ -56,13 +55,6 @@
 
 deploy: bundles
 	./dev/deployer scalable
-=======
-integration-test-trunk: secrets
-	LS_CHARM_SOURCE="lds-trunk-ppa" make integration-test
-
-deploy-dense-maas: test-depends
-	SKIP_TESTS=1 DEPLOYER_TARGET=landscape-dense-maas tests/01-begin.py
->>>>>>> b383620b
 
 repo-file-trunk: secrets
 	grep -e "^source:" secrets/lds-trunk-ppa | cut -f 2- -d " " > config/repo-file
